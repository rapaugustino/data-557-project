import streamlit as st
import pandas as pd
import promotions_analysis as pa
import numpy as np
import statsmodels.api as sm
import statsmodels.formula.api as smf
import plotly.express as px
import plotly.graph_objects as go
import promotions_analysis as pa
<<<<<<< HEAD
import salary_bias_analysis as sba
=======
>>>>>>> de8bad31


# --------------------------------------------------------------------
# Streamlit Page Configuration
# --------------------------------------------------------------------
st.set_page_config(page_title="Faculty Salary Analysis Project", layout="wide")

# --------------------------------------------------------------------
# Persistent Tab Selector in the Sidebar
# --------------------------------------------------------------------
# Define your tab options
tab_options = [
    "Introduction",
    "1995 Sex Bias",
    "Starting Salaries",
    "Salary Increases (1990-1995)",
    "Promotions (Associate to Full)",
    "Summary of Findings",
]

# Initialize the selected tab in session state if it doesn't exist
if "selected_tab" not in st.session_state:
    st.session_state.selected_tab = tab_options[0]

# Create a persistent radio button in the sidebar to select a tab
selected_tab = st.sidebar.radio(
    "Select Analysis",
    tab_options,
    index=tab_options.index(st.session_state.selected_tab),
)
# st.session_state.selected_tab = selected_tab

# --------------------------------------------------------------------
# Data Loading
# --------------------------------------------------------------------


@st.cache_data
def load_data(file_path="salary.txt"):
    """
    Loads the salary dataset from a text file.
    Expects columns:
    ['case','id','sex','deg','yrdeg','field','startyr','year','rank','admin','salary'].
    """
    df = pd.read_csv(file_path, sep=r"[\t\s]+", header=0, engine="python")
    return df


data = load_data()

# --------------------------------------------------------------------
# Render Content Based on the Selected Tab
# --------------------------------------------------------------------
if selected_tab == "Introduction":
    st.header("Introduction and Background")

    st.markdown(
        """
    **Project Overview:**  
    This project analyzes faculty salary data from a US university in 1995 to investigate 
    potential differences between male and female faculty, focusing on multiple questions.

    **Background & Assumptions:**  
    - Faculty data are assumed independent, though real-world confounders (e.g., teaching evaluations, research productivity) are not fully captured.
    - We focus on group-level differences in promotions.
    - We interpret differences in promotion rates or time-to-promotion as potential sex bias, though causation cannot be established.

    **Dataset Description:**  
    - The dataset includes:  
      `case, id, sex, deg, yrdeg, field, startyr, year, rank, admin, salary`
    - Each row corresponds to a faculty member in a given year (1976-1995).
    """
    )

elif selected_tab == "Question 1: 1995 Sex Bias":
    st.markdown(
        """
        **Project Overview:**  
        In this team project, we analyze faculty salary data from a U.S. university to explore whether there are differences in average salary and career outcomes between men and women. The overarching goal is to determine whether sex bias exists and to describe the magnitude and nature of its effect.

        **Background:**  
        Despite legal protections against discrimination, studies have consistently found differences in salaries and promotion outcomes across genders in academia. These disparities may arise from various factors such as differences in experience, educational attainment, field of study, administrative roles, and productivity. By examining the data at a group level, we aim to uncover potential sex biases that could explain these differences.

        **Questions of Interest:**  
        The project addresses several key questions:
        1. Does sex bias exist in the university in 1995?
        2. Are starting salaries different between male and female faculty?
        3. Have salary increases between 1990 and 1995 been influenced by sex?
        4. Has sex bias existed in granting promotions from Associate to Full Professor?

        **Methodology:**  
        We use a combination of statistical analysis, Kaplan-Meier survival analysis, and logistic regression to address these questions.

        **Dataset Description:**  
        - **Source:** Faculty salary data from a U.S. university in 1995 (excluding medical school faculty).  
        - **Timeframe:** Data spans from 1976 to 1995, capturing monthly salary records and additional demographic and professional information.  
            - **Variables Include:**  
            - **case, id:** Unique identifiers.  
            - **sex:** 'M' (male) or 'F' (female).  
            - **deg:** Highest degree attained (PhD, Prof, or Other).  
            - **yrdeg:** Year of highest degree attainment.  
            - **field:** Faculty field (Arts, Prof, or Other).  
            - **startyr:** Year in which the faculty member was hired.  
            - **year:** Record year.  
            - **rank:** Academic rank (Assistant, Associate, or Full).  
            - **admin:** Indicator of administrative duties (1 = yes, 0 = no).  
            - **salary:** Monthly salary in dollars.

        **Acknowledgements:**  
        - The dataset and research questions for this project were provided by Professor Scott Emerson.
        - We also extend our sincere gratitude to our course instructor, Professor Katie Wilson, for their guidance and support throughout this project. 
        - Team members: Kyle Cullen Bretherton, Aravindh Manavalan, Richard Pallangyo, Akshay Ravi, and Vijay Balaji S
        """
    )

elif selected_tab == "1995 Sex Bias":

    st.header("Question 1: Does Sex Bias Exist at the University in 1995?")

    # Introduction to the analysis
    st.markdown(
        """
    ### Introduction
    
    In this analysis, we investigate whether there is evidence of sex-based salary discrimination 
    at the university in 1995. While raw differences in salary between men and women often exist, 
    these differences could be due to legitimate factors like field, rank, experience, or 
    administrative duties. 
    
    Our approach is to first examine the raw (unadjusted) salary differences, then use statistical 
    methods to account for legitimate factors that affect salary. Any remaining difference 
    that can be attributed to sex may suggest potential bias.
    
    We'll use two complementary approaches:
    1. **Linear Regression**: To estimate the percentage difference in salary attributable to sex after controlling for other factors
    2. **Logistic Regression**: To determine if women are more likely to be "underpaid" relative to what would be expected based on their qualifications
    """
    )

    # --- Section A: Data Preparation ---
    st.subheader("A) Data Preparation")

    st.markdown(
        """
    First, we'll prepare our dataset by:
    - Filtering to include only faculty employed in 1995
    - Creating variables for years of experience and time since degree
    - Converting categorical variables (rank, field, etc.) to numerical format for analysis
    - Log-transforming salary to analyze percentage differences rather than absolute dollar amounts
    """
    )

    # Filter data to just 1995
    data_1995 = data[data["year"] == 95].copy()

    # Create derived variables
    data_1995["years_experience"] = data_1995["year"] - data_1995["startyr"]
    data_1995["years_since_degree"] = data_1995["year"] - data_1995["yrdeg"]
    data_1995["log_salary"] = np.log(data_1995["salary"])

    # Create binary indicators
    data_1995["female"] = (data_1995["sex"] == "F").astype(int)
    data_1995["is_assoc"] = (data_1995["rank"] == "Assoc").astype(int)
    data_1995["is_full"] = (data_1995["rank"] == "Full").astype(int)
    data_1995["is_arts"] = (data_1995["field"] == "Arts").astype(int)
    data_1995["is_prof"] = (data_1995["field"] == "Prof").astype(int)
    data_1995["is_phd"] = (data_1995["deg"] == "PhD").astype(int)
    data_1995["is_prof_deg"] = (data_1995["deg"] == "Prof").astype(int)

    # Add field filter with explanation
    st.markdown(
        """
    #### Faculty Field Filter
    
    Salary patterns may differ substantially by academic field. Use the filter below to focus
    on a specific field or view data across all fields.
    """
    )

    field_list = ["All"] + sorted(data_1995["field"].dropna().unique().tolist())
    selected_field = st.selectbox("Field Filter", field_list, index=0)

    if selected_field != "All":
        filtered_data = data_1995[data_1995["field"] == selected_field].copy()
        st.info(
            f"Showing analysis for the {selected_field} field only ({len(filtered_data)} faculty members)."
        )
    else:
        filtered_data = data_1995.copy()
        st.info(
            f"Showing analysis across all fields ({len(filtered_data)} faculty members)."
        )

    # --- Section B: Descriptive Statistics ---
    st.subheader("B) Examining Raw Salary Differences")

    st.markdown(
        """
    Before conducting advanced statistical analyses, it's important to understand the raw data.
    Here we examine the unadjusted salary differences between male and female faculty.
    
    These raw differences don't account for legitimate factors that affect salary (rank, field, experience),
    but they provide a starting point for our investigation.
    """
    )

    # Summary statistics table
    summary_stats = (
        filtered_data.groupby("sex")["salary"]
        .agg(["count", "mean", "median", "std"])
        .reset_index()
    )
    summary_stats.columns = ["Sex", "Count", "Mean Salary", "Median Salary", "Std Dev"]
    for col in ["Mean Salary", "Median Salary", "Std Dev"]:
        summary_stats[col] = summary_stats[col].round(2)

    st.write("**Monthly Salary Statistics by Sex (1995)**")
    st.dataframe(summary_stats)

    # Calculate unadjusted salary gap
    if "M" in summary_stats["Sex"].values and "F" in summary_stats["Sex"].values:
        male_mean = summary_stats.loc[
            summary_stats["Sex"] == "M", "Mean Salary"
        ].values[0]
        female_mean = summary_stats.loc[
            summary_stats["Sex"] == "F", "Mean Salary"
        ].values[0]
        gap = male_mean - female_mean
        gap_percent = (gap / male_mean) * 100

        st.write(
            f"**Unadjusted salary gap (M-F):** ${gap:.2f} per month ({gap_percent:.1f}% of male salary)"
        )

        if gap > 0:
            st.markdown(
                """
            ⚠️ **Note:** This raw difference doesn't necessarily indicate discrimination. 
            It could be explained by differences in field, rank, experience, or other factors.
            Our subsequent analysis will account for these factors.
            """
            )
    else:
        st.write(
            "Cannot calculate salary gap: data for both men and women is required."
        )

    # Summary by rank and sex
    st.markdown(
        """
    #### Salary by Rank and Sex
    
    Rank is a major determinant of faculty salary. Below we break down the data by both rank and sex
    to see if patterns differ across academic ranks.
    """
    )

    rank_sex_summary = (
        filtered_data.groupby(["rank", "sex"])["salary"]
        .agg(["count", "mean"])
        .reset_index()
    )
    rank_sex_pivot = rank_sex_summary.pivot(
        index="rank", columns="sex", values=["count", "mean"]
    )
    st.dataframe(rank_sex_pivot)

    # --- Section C: Visualizations ---
    st.subheader("C) Visualizing Salary Patterns")

    st.markdown(
        """
    Visualizations help us identify patterns in the data before formal statistical testing.
    The charts below explore different aspects of potential salary disparities.
    """
    )

    # Create two columns for side-by-side charts
    col1, col2 = st.columns(2)

    with col1:
        # Box plot of salary by sex and rank
        st.markdown("**Salary Distribution by Rank and Sex**")
        st.markdown(
            """
        This box plot shows salary distributions for men and women across different ranks.
        Look for consistent patterns where one group's boxes are higher than the other's within the same rank.
        """
        )

        fig1 = px.box(
            filtered_data,
            x="rank",
            y="salary",
            color="sex",
            labels={"rank": "Rank", "salary": "Monthly Salary", "sex": "Sex"},
        )
        st.plotly_chart(fig1, use_container_width=True)

        st.markdown(
            """
        **How to interpret:** If boxes for one sex are consistently higher across all ranks,
        it might suggest a systematic pattern. However, overlapping boxes suggest smaller
        or inconsistent differences.
        """
        )

    with col2:
        # Scatter plot of salary vs experience colored by sex
        st.markdown("**Salary vs. Experience by Sex**")
        st.markdown(
            """
        This scatter plot shows how salary relates to years of experience for men and women.
        Trend lines help identify if the "return on experience" differs by sex.
        """
        )

        fig2 = px.scatter(
            filtered_data,
            x="years_experience",
            y="salary",
            color="sex",
            trendline="ols",
            opacity=0.7,
            labels={
                "years_experience": "Years of Experience",
                "salary": "Monthly Salary",
                "sex": "Sex",
            },
        )
        st.plotly_chart(fig2, use_container_width=True)

        st.markdown(
            """
        **How to interpret:** Different slopes in the trend lines suggest that men and women
        might receive different salary increases for additional years of experience.
        """
        )

    # Second row of visualizations
    col3, col4 = st.columns(2)

    with col3:
        # Bar chart of salary gap by field
        st.markdown("**Salary Comparison by Field**")

        if selected_field == "All":
            st.markdown(
                """
            This chart shows how the salary gap between men and women varies across different fields.
            Some fields may show larger disparities than others.
            """
            )

            if (
                "M" in filtered_data["sex"].values
                and "F" in filtered_data["sex"].values
            ):
                field_sex_gap = (
                    filtered_data.groupby(["field", "sex"])["salary"]
                    .mean()
                    .reset_index()
                )
                field_sex_pivot = field_sex_gap.pivot(
                    index="field", columns="sex", values="salary"
                ).reset_index()
                if "M" in field_sex_pivot.columns and "F" in field_sex_pivot.columns:
                    field_sex_pivot["gap"] = field_sex_pivot["M"] - field_sex_pivot["F"]
                    field_sex_pivot["gap_percent"] = (
                        field_sex_pivot["gap"] / field_sex_pivot["M"]
                    ) * 100

                    fig3 = px.bar(
                        field_sex_pivot,
                        x="field",
                        y="gap_percent",
                        labels={"field": "Field", "gap_percent": "Gap (%)"},
                    )
                    st.plotly_chart(fig3, use_container_width=True)

                    st.markdown(
                        """
                    **How to interpret:** Larger positive values indicate fields where men earn more than women on average.
                    Remember this still doesn't control for rank or experience within each field.
                    """
                    )
                else:
                    st.write("Insufficient data to create salary gap by field chart.")
            else:
                st.write("Insufficient data to create salary gap by field chart.")
        else:
            # For a single field, show average salary by sex
            st.markdown(
                f"""
            This chart shows the average salary by sex within the {selected_field} field.
            """
            )

            if (
                "M" in filtered_data["sex"].values
                and "F" in filtered_data["sex"].values
            ):
                sex_avg = filtered_data.groupby("sex")["salary"].mean().reset_index()
                fig3 = px.bar(
                    sex_avg,
                    x="sex",
                    y="salary",
                    color="sex",
                    labels={"sex": "Sex", "salary": "Average Monthly Salary"},
                    title=f"Average Salary by Sex in {selected_field} Field",
                )
                st.plotly_chart(fig3, use_container_width=True)

                # Calculate gap
                male_avg = sex_avg.loc[sex_avg["sex"] == "M", "salary"].values[0]
                female_avg = sex_avg.loc[sex_avg["sex"] == "F", "salary"].values[0]
                gap = male_avg - female_avg
                gap_percent = (gap / male_avg) * 100

                st.markdown(
                    f"""
                **Raw gap:** ${gap:.2f} per month ({gap_percent:.1f}% of male salary)
                
                **Note:** This raw difference doesn't account for legitimate factors like rank, experience, etc.
                """
                )
            else:
                st.write(
                    "Insufficient data - need both male and female faculty in this field."
                )

    with col4:
        # Density plot of log salary by sex
        st.markdown("**Log Salary Distribution by Sex**")
        st.markdown(
            """
        This histogram shows the distribution of log-transformed salary by sex.
        Log transformation helps visualize percentage differences rather than absolute dollars.
        """
        )

        fig4 = px.histogram(
            filtered_data,
            x="log_salary",
            color="sex",
            marginal="rug",
            opacity=0.7,
            barmode="overlay",
            labels={"log_salary": "Log Monthly Salary", "sex": "Sex"},
        )
        st.plotly_chart(fig4, use_container_width=True)

        st.markdown(
            """
        **How to interpret:** Shifts between the distributions indicate potential differences.
        If the female distribution is shifted left, it suggests lower salaries on average.
        """
        )

    # --- Section D: Multiple Linear Regression ---
    st.subheader("D) Multiple Linear Regression Analysis")

    st.markdown(
        """
    ### Controlling for Legitimate Factors
    
    Raw salary differences don't tell the full story. To identify potential bias, we need to account for 
    legitimate factors that affect salary. Using multiple linear regression, we can estimate the effect of
    sex while controlling for rank, field, experience, degree, and administrative duties.
    
    **Why log-transform salary?**
    - Makes the model estimate percentage differences rather than absolute dollar amounts
    - Better aligns with how salaries typically work (effects tend to be multiplicative)
    - Reduces the impact of outliers on model estimates
    
    **Variables in our model:**
    - **Outcome**: Log-transformed monthly salary
    - **Predictor of Interest**: Sex (female=1, male=0)
    - **Control variables**: Rank, field, years of experience, years since degree, highest degree, administrative duties
    """
    )

    # Full model including sex variable
    formula = "log_salary ~ female + is_assoc + is_full + is_arts + is_prof + years_experience + years_since_degree + is_phd + is_prof_deg + admin"
    model = smf.ols(formula=formula, data=filtered_data).fit()

    # Display regression results
    results_df = pd.DataFrame(
        {
            "Variable": model.params.index,
            "Coefficient": model.params.values,
            "Std Error": model.bse.values,
            "p-value": model.pvalues.values,
            "95% CI Lower": model.conf_int()[0],
            "95% CI Upper": model.conf_int()[1],
        }
    )

    # Format numeric columns
    for col in ["Coefficient", "Std Error", "p-value", "95% CI Lower", "95% CI Upper"]:
        results_df[col] = results_df[col].round(4)

    # Add significance indicator
    results_df["Significance"] = results_df["p-value"].apply(
        lambda p: (
            "***" if p < 0.001 else ("**" if p < 0.01 else ("*" if p < 0.05 else "ns"))
        )
    )

    st.markdown("#### Full Model (Including Sex) Results")
    st.markdown(
        """
    The table below shows the effect of each variable on log salary. Our primary interest is the coefficient
    for 'female', which represents the estimated percentage difference in salary between women and men
    after controlling for other factors.
    """
    )

    st.dataframe(results_df)

    st.markdown(
        """
    **How to interpret:**
    - **Coefficient**: The estimated effect on log salary (approximate percentage effect)
    - **p-value**: The probability of observing this effect by chance if no true effect exists
    - **Significance**: * p<0.05, ** p<0.01, *** p<0.001, ns=not significant
    """
    )

    # Residual plot
    filtered_data["predicted_log_salary_full"] = model.predict(filtered_data)
    filtered_data["residuals_full"] = (
        filtered_data["log_salary"] - filtered_data["predicted_log_salary_full"]
    )

    fig_residual = px.scatter(
        filtered_data,
        x="predicted_log_salary_full",
        y="residuals_full",
        color="sex",
        opacity=0.7,
        title="Residuals from Full Model (Including Sex)",
        labels={
            "predicted_log_salary_full": "Predicted Log Salary",
            "residuals_full": "Residuals",
            "sex": "Sex",
        },
    )
    fig_residual.add_hline(y=0, line_dash="dash", line_color="black")
    st.plotly_chart(fig_residual, use_container_width=True)

    # Interpret the female coefficient
    female_coef = model.params["female"]
    female_pval = model.pvalues["female"]
    percent_effect = (np.exp(female_coef) - 1) * 100
    female_ci_lower = model.conf_int().loc["female"][0]
    female_ci_upper = model.conf_int().loc["female"][1]
    percent_ci_lower = (np.exp(female_ci_lower) - 1) * 100
    percent_ci_upper = (np.exp(female_ci_upper) - 1) * 100

    st.markdown("#### Key Finding: Adjusted Salary Gap")

    if female_pval < 0.05:
        if percent_effect < 0:
            effect_interpretation = f"After controlling for rank, field, experience, degree, and administrative duties, women earn approximately {abs(percent_effect):.1f}% less than similarly qualified men (95% CI: {percent_ci_lower:.1f}% to {percent_ci_upper:.1f}%, p={female_pval:.4f})."
            st.error(effect_interpretation)
            st.markdown(
                """
            **This statistically significant difference suggests potential sex bias in faculty salaries.**
            
            Since we've controlled for legitimate factors affecting salary, the remaining difference 
            attributable to sex raises concerns about systematic bias.
            """
            )
        else:
            effect_interpretation = f"After controlling for rank, field, experience, degree, and administrative duties, women earn approximately {abs(percent_effect):.1f}% more than similarly qualified men (95% CI: {percent_ci_lower:.1f}% to {percent_ci_upper:.1f}%, p={female_pval:.4f})."
            st.success(effect_interpretation)
    else:
        effect_interpretation = f"After controlling for rank, field, experience, degree, and administrative duties, there is no statistically significant difference in salary between men and women (p={female_pval:.4f})."
        st.info(effect_interpretation)
        st.markdown(
            """
        **The absence of a significant difference suggests that the raw salary gap may be explained by legitimate factors.**
        
        This doesn't rule out other forms of bias (such as in hiring or promotion), but suggests that 
        men and women with similar qualifications receive similar compensation.
        """
        )

    # --- NEW SECTION: Model Without Sex ---
    st.subheader("E) Model Without Sex Variable")

    st.markdown(
        """
    ### Creating a "Fair Salary" Model
    
    To identify potential bias, we can also build a model that predicts salary based only on legitimate factors (excluding sex).
    This "fair salary" model tells us what someone with certain qualifications would be expected to earn regardless of their sex.
    
    By comparing actual salaries to these predicted "fair salaries," we can identify individuals who might be underpaid
    relative to their qualifications, then test if being female increases the likelihood of being underpaid.
    """
    )

    # Create model without sex
    formula_nosex = "log_salary ~ is_assoc + is_full + is_arts + is_prof + years_experience + years_since_degree + is_phd + is_prof_deg + admin"
    model_nosex = smf.ols(formula=formula_nosex, data=filtered_data).fit()

    # Display regression results for model without sex
    results_df_nosex = pd.DataFrame(
        {
            "Variable": model_nosex.params.index,
            "Coefficient": model_nosex.params.values,
            "Std Error": model_nosex.bse.values,
            "p-value": model_nosex.pvalues.values,
            "95% CI Lower": model_nosex.conf_int()[0],
            "95% CI Upper": model_nosex.conf_int()[1],
        }
    )

    # Format numeric columns
    for col in ["Coefficient", "Std Error", "p-value", "95% CI Lower", "95% CI Upper"]:
        results_df_nosex[col] = results_df_nosex[col].round(4)

    # Add significance indicator
    results_df_nosex["Significance"] = results_df_nosex["p-value"].apply(
        lambda p: (
            "***" if p < 0.001 else ("**" if p < 0.01 else ("*" if p < 0.05 else "ns"))
        )
    )

    st.markdown("#### Fair Salary Model (Excluding Sex) Results")
    st.dataframe(results_df_nosex)

    # Compare model performance
    st.markdown("#### Comparing Models With and Without Sex Variable")

    model_comparison = pd.DataFrame(
        {
            "Model": ["Including Sex", "Excluding Sex"],
            "R-squared": [model.rsquared, model_nosex.rsquared],
            "Adj. R-squared": [model.rsquared_adj, model_nosex.rsquared_adj],
            "AIC": [model.aic, model_nosex.aic],
            "BIC": [model.bic, model_nosex.bic],
            "Log-Likelihood": [model.llf, model_nosex.llf],
        }
    )

    # Format numeric columns
    for col in ["R-squared", "Adj. R-squared", "AIC", "BIC", "Log-Likelihood"]:
        model_comparison[col] = model_comparison[col].round(4)

    st.dataframe(model_comparison)

    st.markdown(
        """
    **How to interpret:**
    - If the model with sex has notably better fit metrics (higher R-squared, lower AIC/BIC), it suggests sex is an important predictor of salary
    - Small differences suggest sex has minimal additional predictive power after accounting for other factors
    """
    )

    # Calculate "expected" salaries and differences
    filtered_data["expected_log_salary"] = model_nosex.predict(filtered_data)
    filtered_data["salary_residual"] = (
        filtered_data["log_salary"] - filtered_data["expected_log_salary"]
    )
    filtered_data["percent_diff"] = (np.exp(filtered_data["salary_residual"]) - 1) * 100

    # Create visualization comparing predictions
    st.markdown("#### Comparison of Actual vs. Expected Salary by Sex")

    # Create scatter plot with two trend lines
    fig_compare = px.scatter(
        filtered_data,
        x="years_experience",
        y="salary",
        color="sex",
        opacity=0.5,
        labels={
            "years_experience": "Years of Experience",
            "salary": "Monthly Salary",
            "sex": "Sex",
        },
    )

    # Add actual salary trend lines by sex
    fig_compare.add_traces(
        px.scatter(
            filtered_data[filtered_data["sex"] == "M"],
            x="years_experience",
            y="salary",
            trendline="ols",
        ).data
    )
    fig_compare.add_traces(
        px.scatter(
            filtered_data[filtered_data["sex"] == "F"],
            x="years_experience",
            y="salary",
            trendline="ols",
        ).data
    )

    # Add expected salary trend line (based on model without sex)
    filtered_data["expected_salary"] = np.exp(filtered_data["expected_log_salary"])
    fig_compare.add_traces(
        px.scatter(
            filtered_data, x="years_experience", y="expected_salary", trendline="ols"
        ).data
    )

    # Update legend
    fig_compare.data[2].name = "Male trend (actual)"
    fig_compare.data[3].name = "Female trend (actual)"
    fig_compare.data[4].name = "Expected trend (fair model)"

    # Show the plot
    st.plotly_chart(fig_compare, use_container_width=True)

    st.markdown(
        """
    **How to interpret:**
    - The "Expected trend" shows what salary would be predicted based only on legitimate factors (excluding sex)
    - If one sex's trend line is consistently above or below the expected trend, it suggests potential bias
    - Differences between actual and expected salaries form the basis for our "underpaid" analysis below
    """
    )

    # Distribution of differences by sex
    st.markdown("#### Distribution of Salary Differences from Expected")

    fig_diff = px.histogram(
        filtered_data,
        x="percent_diff",
        color="sex",
        barmode="overlay",
        opacity=0.7,
        labels={"percent_diff": "% Difference from Expected Salary", "sex": "Sex"},
    )

    st.plotly_chart(fig_diff, use_container_width=True)

    st.markdown(
        """
    This histogram shows how actual salaries differ from expected salaries (as percentages).
    - Values below 0% indicate faculty who are paid less than expected based on their qualifications
    - Values above 0% indicate faculty who are paid more than expected based on their qualifications
    - If one sex's distribution is shifted left, it suggests that group is more likely to be underpaid
    """
    )

    # --- Section F: Logistic Regression Analysis ---
    st.subheader("F) Underpaid Faculty Analysis")

    st.markdown(
        """
    ### Are Women More Likely to be "Underpaid"?
    
    Using our "fair salary" model from above, we can identify faculty who appear to be underpaid
    relative to what would be expected based on their qualifications. Then we can test whether
    being female increases the likelihood of being underpaid.
    
    This approach might detect patterns of bias that aren't evident in average effects.
    """
    )

    # Define "underpaid" threshold with slider
    st.markdown(
        """
    #### Defining "Underpaid"
    
    We consider faculty to be "underpaid" if their actual salary is below their expected salary
    by more than a certain percentage. Use the slider below to adjust this threshold.
    """
    )

    threshold = st.slider("Underpaid Threshold (%)", -20, -5, -10) / 100
    filtered_data["underpaid"] = (filtered_data["salary_residual"] < threshold).astype(
        int
    )

    st.markdown(
        f"""
    With the current threshold of {threshold*100:.0f}%, faculty are considered "underpaid" if 
    their actual salary is more than {abs(threshold*100):.0f}% below what would be expected
    based on their qualifications.
    """
    )

    # Count of underpaid by sex
    st.markdown("#### Percentage of Faculty Classified as Underpaid by Sex")

    underpaid_by_sex = (
        pd.crosstab(filtered_data["sex"], filtered_data["underpaid"], normalize="index")
        * 100
    )
    underpaid_by_sex.columns = ["Fairly Paid (%)", "Underpaid (%)"]

    st.dataframe(underpaid_by_sex.round(1))

    if "M" in underpaid_by_sex.index and "F" in underpaid_by_sex.index:
        male_underpaid = underpaid_by_sex.loc["M", "Underpaid (%)"]
        female_underpaid = underpaid_by_sex.loc["F", "Underpaid (%)"]
        diff = female_underpaid - male_underpaid

        if abs(diff) > 5:
            st.markdown(
                f"""
            **Note:** {female_underpaid:.1f}% of women are classified as underpaid compared to {male_underpaid:.1f}% of men 
            (a difference of {abs(diff):.1f} percentage points). This suggests a potential pattern, but we'll use
            logistic regression to test if this difference is statistically significant.
            """
            )

    # Visualization of salary residuals with threshold line
    st.markdown("#### Distribution of Salary Residuals by Sex")
    st.markdown(
        """
    This histogram shows the distribution of residuals (actual salary minus expected salary)
    for men and women. The vertical red line marks the threshold for being classified as "underpaid."
    """
    )

    fig5 = px.histogram(
        filtered_data,
        x="salary_residual",
        color="sex",
        barmode="overlay",
        opacity=0.7,
        labels={"salary_residual": "Log Salary Residual", "sex": "Sex"},
    )

    # Add vertical line at threshold
    fig5.add_vline(x=threshold, line_dash="dash", line_color="red")
    st.plotly_chart(fig5, use_container_width=True)

    st.markdown(
        """
    **How to interpret:** If the female distribution is shifted left relative to the male distribution,
    it suggests women are more likely to be paid below their expected salary. The area to the left of
    the red line represents faculty classified as "underpaid."
    """
    )

    # Feature selection for logistic regression
    st.markdown("#### Logistic Regression Analysis")
    st.markdown(
        """
    Now we'll use logistic regression to test whether being female increases the odds of being underpaid,
    even after accounting for other factors that might affect this probability.
        
    Select which factors you'd like to include in the model:
    """
    )

    # Features to include - keep all options but add warnings
    possible_features = ["female", "is_arts", "is_prof", "years_experience", "is_phd"]
    selected_features = st.multiselect(
        "Features for Logistic Model:", options=possible_features, default=["female"]
    )

    # Add warning about field variables when a specific field is selected
    if selected_field != "All":
        if "is_arts" in selected_features and selected_field == "Arts":
            st.warning(
                "⚠️ Including 'is_arts' may cause errors when you've already filtered to Arts field, as all records will have the same value (is_arts=1)."
            )
        if "is_prof" in selected_features and selected_field == "Prof":
            st.warning(
                "⚠️ Including 'is_prof' may cause errors when you've already filtered to Professional field, as all records will have the same value (is_prof=1)."
            )

    if "female" not in selected_features:
        st.warning("Adding 'female' as it's required for this analysis")
        selected_features = ["female"] + selected_features

    if len(selected_features) > 0:
        # Prepare data for logistic regression
        X = filtered_data[selected_features]
        y = filtered_data["underpaid"]

        # Run logistic regression with error handling
        try:
            # Check if we have both 0s and 1s in the target variable
            if y.nunique() < 2:
                st.warning(
                    "All faculty are either underpaid or not underpaid at this threshold. Try adjusting the threshold."
                )
            else:
                logit_model = sm.Logit(y, sm.add_constant(X)).fit(disp=0)

                # Create summary dataframe
                logit_results = pd.DataFrame(
                    {
                        "Variable": logit_model.params.index,
                        "Coefficient": logit_model.params.values,
                        "Std Error": logit_model.bse.values,
                        "p-value": logit_model.pvalues.values,
                        "Odds Ratio": np.exp(logit_model.params.values),
                        "95% CI Lower": np.exp(logit_model.conf_int()[0]),
                        "95% CI Upper": np.exp(logit_model.conf_int()[1]),
                    }
                )

                # Format numeric columns
                for col in [
                    "Coefficient",
                    "Std Error",
                    "p-value",
                    "Odds Ratio",
                    "95% CI Lower",
                    "95% CI Upper",
                ]:
                    logit_results[col] = logit_results[col].round(4)

                # Add significance indicator
                logit_results["Significance"] = logit_results["p-value"].apply(
                    lambda p: (
                        "***"
                        if p < 0.001
                        else ("**" if p < 0.01 else ("*" if p < 0.05 else "ns"))
                    )
                )

                st.dataframe(logit_results)

                st.markdown(
                    """
                **How to interpret:**
                - **Coefficient**: Log odds ratio (effect on log-odds of being underpaid)
                - **Odds Ratio**: How many times more/less likely a group is to be underpaid
                - **p-value**: Statistical significance of the effect
                """
                )

                # Interpret the female coefficient
                female_logit_coef = logit_model.params["female"]
                female_logit_pval = logit_model.pvalues["female"]
                female_odds_ratio = np.exp(female_logit_coef)
                ci_lower = np.exp(logit_model.conf_int().loc["female"][0])
                ci_upper = np.exp(logit_model.conf_int().loc["female"][1])

                st.markdown("#### Key Finding: Likelihood of Being Underpaid")

                if female_logit_pval < 0.05:
                    if female_odds_ratio > 1:
                        logit_interpretation = f"Women are {female_odds_ratio:.2f} times more likely to be underpaid than men (95% CI: {ci_lower:.2f} to {ci_upper:.2f}, p={female_logit_pval:.4f})."
                        st.error(logit_interpretation)
                        st.markdown(
                            """
                        **This statistically significant result suggests potential sex bias in salary determination.**
                        
                        Even after accounting for other factors, women appear to be at higher risk of receiving salaries
                        below what would be expected based on their qualifications.
                        """
                        )
                    else:
                        logit_interpretation = f"Women are {1/female_odds_ratio:.2f} times less likely to be underpaid than men (95% CI: {1/ci_upper:.2f} to {1/ci_lower:.2f}, p={female_logit_pval:.4f})."
                        st.success(logit_interpretation)
                else:
                    logit_interpretation = f"There is no statistically significant difference between men and women in the likelihood of being underpaid (p={female_logit_pval:.4f})."
                    st.info(logit_interpretation)
                    st.markdown(
                        """
                    **The absence of a significant difference suggests that men and women have similar chances of being paid below expectations.**
                    
                    This finding aligns with a fair salary determination process with respect to sex.
                    """
                    )

        except Exception as e:
            st.error(f"Error in logistic regression: {str(e)}")
            st.warning(
                """
            This error may be due to complete or quasi-complete separation in the data (a perfect predictor).
            Try adjusting the threshold or adding more features to the model.
            """
            )

    # --- Section G: Conclusion ---
    st.subheader("G) Conclusion and Limitations")

    st.markdown(
        """
    ### Summary of Findings
    
    Our analysis used multiple approaches to investigate potential sex bias in faculty salaries at this university in 1995:
    
    1. **Descriptive Statistics:** We observed raw salary differences between men and women.
    
    2. **Linear Regression:** We estimated the percentage difference in salary attributable to sex after
       controlling for rank, field, experience, degree, and administrative duties.
    
    3. **Fair Salary Model:** We created a model that predicts salary based solely on legitimate factors,
       excluding sex, to determine what faculty members should earn based on their qualifications.
    
    4. **Logistic Regression:** We tested whether women are more likely than men to be "underpaid"
       relative to expectations based on their qualifications.
    
    ### Limitations
    
    Several important limitations should be considered:
    
    1. **Unmeasured Factors:** Our analysis couldn't control for variables not in the dataset, such as
       publication record, teaching evaluations, or grant funding, which might legitimately affect salary.
    
    2. **Pre-existing Bias:** If bias affected earlier decisions (hiring, promotion), controlling for
       rank might actually mask discrimination rather than isolate it.
    
    3. **Causality:** Statistical associations don't necessarily imply causation. We can identify
       patterns but can't definitively establish their causes.
    
    4. **Sample Size:** Particularly when filtering by field, small sample sizes may limit statistical power
       and the reliability of estimates.
    
    ### Next Steps
    
    For a comprehensive understanding of potential sex bias at this university, we should also examine:
    
    1. Questions 2-4 in this analysis (starting salaries, salary increases, and promotion patterns)
    2. Department-level patterns that might be obscured in aggregated analyses
    3. Changes over time in salary determination practices
    """
    )

elif selected_tab == "Starting Salaries":
    st.header("Question 2: Has Sex Bias Existed in Starting Salaries?")
    st.markdown(
    """
    **Objective:**  
    Determine if there's evidence of sex bias in starting salaries and whether that has changed over the time 
    period represented in the dataset
    """
    )
    
    # --- Section A: Data Preparation ---
    st.subheader("A) Data Preparation")

    st.markdown(
        """
    First, we'll prepare our dataset by:
    - Filtering to include only faculty hired in the current year who are at the Assistant professor level
    - Normalizing salaries by dividing them by the average salary of male professors in the current year
    - Converting categorical variables (sex, field, etc.) to numerical format for analysis
    - Adding new fields for years since degree, as well as an interaction term between sex and time
    """
    )
    import matplotlib.pyplot as plt
    import matplotlib.ticker as ticker
    import seaborn as sns
    
    def prepare_starting_salary_data(df):
        #Filter for only employees hired in the current year at the Assistant level (and also remove some other
        #types of data that would mess with the analysis
        df_yrhired = df[(df['startyr'] == df['year']) & (df['year'] >= df['yrdeg']) & (df['rank'] == 'Assist') & (df['deg'] != 'Other')]

        #avg_sal_male = avg_salary[avg_salary['sex'] == 'M'].copy()
        #avg_sal_male.drop('sex', axis=1, inplace=True)
        #avg_sal_male.rename(columns={'salary': 'avg_salary'}, inplace=True)
        #df_yrhired = pd.merge(df_yrhired, avg_sal_male, on='year', how='left')

        #New data columns for regression
        #df_yrhired['salary_norm'] = df_yrhired['salary'] / df_yrhired['avg_salary']
        df_yrhired['sex_bool'] = (df_yrhired['sex'] == 'F')
        df_yrhired['yr_full'] = 1900 + df_yrhired['year']
        df_yrhired['yr_adj_1975'] = df_yrhired['yr_full'] - 1975
        df_yrhired['sex_year_1975'] = df_yrhired['sex_bool'] * df_yrhired['yr_adj_1975']
        df_yrhired['yr_adj_1995'] = df_yrhired['yr_full'] - 1995
        df_yrhired['sex_year_1995'] = df_yrhired['sex_bool'] * df_yrhired['yr_adj_1995']
        df_yrhired['yrs_experience'] = df_yrhired['year'] - df_yrhired['yrdeg']
        df_yrhired['field_arts'] = (df_yrhired['field'] == 'Arts')
        df_yrhired['field_prof'] = (df_yrhired['field'] == 'Prof')
        df_yrhired['deg_prof'] = (df_yrhired['deg'] == 'Prof')

        return df_yrhired

    df_yrhired = prepare_starting_salary_data(data)
    if df_yrhired.empty:
        st.warning("No eligible records found. Check your dataset.")
        st.stop() 

    # Add field filter
    st.markdown(
        """
    **Faculty Field Filter**
    
    Salary patterns may differ substantially by academic field. Use the filter below to focus
    on a specific field or view data across all fields.
    """
    )

    q2_field_list = ["All"] + sorted(df_yrhired["field"].dropna().unique().tolist())
    q2_selected_field = st.selectbox("Field Filter", q2_field_list, index=0)

    if q2_selected_field != "All":
        ss_filtered = df_yrhired[df_yrhired["field"] == q2_selected_field].copy()
    else:
        ss_filtered = df_yrhired.copy()

    st.markdown(
    """
    **Time Range Filter**

    Gender pay disparities may vary over time. Select the time period you want to analyze.
    """
    )
        
    # Create a slider to select the range of years
    start_year, end_year = st.slider(
    "Select the time range:",
    min_value=int(ss_filtered['yr_full'].min()),
    max_value=int(ss_filtered['yr_full'].max()),
    value=(int(ss_filtered['yr_full'].min()), int(ss_filtered['yr_full'].max())),
    step=1
    )

    # Filter the data based on the selected year range
    ss_filtered_yr = ss_filtered[(ss_filtered['yr_full'] >= start_year) & (ss_filtered['yr_full'] <= end_year)]

    st.info(
    f"Showing analysis across {q2_selected_field} field(s) between {start_year} and {end_year} ({len(ss_filtered_yr)} faculty members)."
    )

    # --- Section B: Descriptive Statistics ---
    st.subheader("B) Raw Differences in Starting Salary")

    st.markdown(
        """
    Before conducting advanced statistical analyses, it's important to understand the raw data.
    Here we examine the unadjusted starting salaries over time for male and female faculty.
    
    These raw differences don't account for legitimate factors that affect starting salary (such as
    field or degree), but they provide a starting point for our investigation.
    """
    )

    #Boxplots of average starting salaries by gender over the whole time period
    q2_box = px.box(
        ss_filtered_yr,
        x="sex",
        y="salary",
        color="sex",
        title=f"Starting Salary ({start_year}-{end_year}) by Sex",
        labels={"salary": "Starting Salary ($)", "sex": "Sex"},
    )
    q2_box.update_layout(xaxis_title="Sex", yaxis_title="Starting Salary ($)")
    if q2_box is None:
        st.warning("Not enough data for box plot.")
    else:
        st.plotly_chart(q2_box, use_container_width=True)
        
    #Line chart of average salary of professors by gender for the given year
    avg_salary = ss_filtered_yr.groupby(['yr_full', 'sex'])['salary'].mean().reset_index()
    
    #Plot of average starting salaries by sex and year
    # Create the plot
    plt.figure(figsize=(10, 6))
    sns.lineplot(data=avg_salary, x='yr_full', y='salary', hue='sex', marker='o')

    # Add title and labels
    plt.title('Average Starting Salary by Sex and Year', fontsize=16)
    plt.xlabel('Year', fontsize=12)
    plt.ylabel('Average Starting Salary', fontsize=12)

    # Format x-axis ticks to show as whole years with '19' prefix
    plt.gca().xaxis.set_major_locator(ticker.MaxNLocator(integer=True))

    # Show the plot
    plt.legend(title='Sex')
    plt.grid(True)
    st.pyplot(plt)

    # Normalize salaries by dividing them by average male starting salary in the current year
    #Use these values to calculate unadjusted starting salary percentage gap
    avg_sal_male = avg_salary[avg_salary['sex'] == 'M'].copy()
    avg_sal_male.drop('sex', axis=1, inplace=True)
    avg_sal_male.rename(columns={'salary': 'avg_salary'}, inplace=True)
    ss_filtered_yr = pd.merge(ss_filtered_yr, avg_sal_male, on='yr_full', how='left')
    ss_filtered_yr['salary_anom'] = ss_filtered_yr['salary'] - ss_filtered_yr['avg_salary']
    ss_filtered_yr['salary_norm'] = ss_filtered_yr['salary'] / ss_filtered_yr['avg_salary']
    gap = ss_filtered_yr[ss_filtered_yr['sex'] == 'M']['salary'].mean() - ss_filtered_yr[ss_filtered_yr['sex'] == 'F']['salary'].mean()
    gap_percent = gap / ss_filtered_yr[ss_filtered_yr['sex'] == 'M']['salary'].mean() * 100
    gap_yr = abs(ss_filtered_yr[ss_filtered_yr['sex'] == 'F']['salary_anom'].mean())
    gap_percent_yr = (1-abs(ss_filtered_yr[ss_filtered_yr['sex'] == 'F']['salary_norm'].mean()))*100

    st.write(
        f"**Unadjusted salary gap (M-F):** ${gap:.2f} per month ({gap_percent:.1f}% of male salary)"
    )
    
    st.write(
        f"**Salary gap adjusted by year (M-F):** ${gap_yr:.2f} per month ({gap_percent_yr:.1f}% of male salary)"
    )

    st.markdown(
        """
        ⚠️ **Note:** This raw difference doesn't necessarily indicate discrimination. 
        It could be explained by differences in field, degree type, or other factors.
        Our subsequent analysis will account for these factors.
        """
    )

    # --- Section C: Advanced Linear Regression Model ---
    st.subheader("C) Linear Regression Model for Starting Salaries by Sex")

    st.markdown(
    """
    Raw salary differences don't tell the full story. To identify potential bias, we need to account for 
    other factors that may affect salary. Using multiple linear regression, we can estimate the effect of
    sex on starting salaries while controlling for field, degree, and administrative duties.
    
    For this regression, we chose to normalize the starting salary values by dividing them by the average 
    male starting salary in that year. This allows us to compare salary trends over time without worrying
    about changes in salaries over time. So, the regression coefficients should be read as a proportion of
    the average male starting salary.
    
    **Variables in our model:**
    - **Outcome**: Normalized monthly salary
    - **Predictor of Interest**: Sex (sex_bool, female=1, male=0)
    - **Control variables**: Field, years of experience (calculated as years since highest degree), degree
        type, administrative duties
    """
    )

    st.markdown("**Select Model Features:**")
    possible_features = [
        'sex_bool', 
        'yrs_experience', 
        'field_arts', 
        'field_prof', 
        'admin', 
        'deg_prof'
    ]
    
    default_feats = possible_features.copy()
    selected_features = st.multiselect(
        "Features to Include:", options=possible_features, default=default_feats
    )

    if len(selected_features) == 0:
        st.warning("Please select at least one feature.")
        st.stop()


    pred = ss_filtered_yr[selected_features].astype(float)
    outcome = ss_filtered_yr[['salary_norm']].astype(float)
    pred_w_intercept = sm.add_constant(pred)
<<<<<<< HEAD

    #Run regression
    model = sm.OLS(outcome, pred_w_intercept).fit(cov_type='HC0')

    # Create summary dataframe
    model_results = pd.DataFrame(
    {
        "Variable": model.params.index,
        "Coefficient": model.params.values,
        "Std Error": model.bse.values,
        "p-value": model.pvalues.values,
        "95% CI Lower": model.conf_int()[0],
        "95% CI Upper": model.conf_int()[1],
    }
    )

    # Format numeric columns
    for col in ["Coefficient", "Std Error", "p-value", "95% CI Lower", "95% CI Upper"]:
        model_results[col] = model_results[col].round(4)

    # Add significance indicator
    model_results["Significance"] = model_results["p-value"].apply(
        lambda p: (
            "***" if p < 0.001 else ("**" if p < 0.01 else ("*" if p < 0.05 else "ns"))
        )
    )

    st.markdown("**Starting Salary Model Results**")
    st.dataframe(model_results)
    
    st.markdown(
    """
    **Key Assumptions:**
    - Linear relationships between predictors and salary increases.
    - Independence of observations.
    - Normally distributed residuals.
    
    **Notes:** 
    - We used robust standard errors, so homoscedasticity (constant variance of residuals) is not assumed.
    - The coefficient for 'sex_bool' is particularly important as it represents the estimated effect of 
      gender on salary increases after controlling for other factors. This variable is 1 for female faculty
      members and 0 for male faculty.
    """
    ) 

    # --- Section D: Change Over Time Model with Interaction Term ---
    st.subheader("D) Linear Regression Model for Change Over Time ")

    st.markdown(
    """
    How has the sex disparity in starting salaries changed over the years? Has it improved over time? To 
    answer these questions, we ran another regression model with a Sex x Time interaction term. This tells
    
    
    **Variables in our model:**
    - **Outcome**: Normalized monthly salary
    - **Predictor of Interest**: Sex (sex_bool, female=1, male=0)
    - **Control variables**: Field, years of experience (calculated as years since highest degree), degree
        type, administrative duties, current year, sex * current year
    """
    )
    st.markdown("**Select Model Features:**")
    int_possible_features = [
        'sex_bool', 
        'yr_adj_1975',
        'sex_year_1975',
        'yrs_experience', 
        'field_arts', 
        'field_prof', 
        'admin', 
        'deg_prof'
    ]
    
    int_default_feats = int_possible_features.copy()
    int_selected_features = st.multiselect(
        "Features to Include:", options=int_possible_features, default=int_default_feats
    )

    if len(int_selected_features) == 0:
        st.warning("Please select at least one feature.")
        st.stop()

=======

    #Run regression
    model = sm.OLS(outcome, pred_w_intercept).fit(cov_type='HC0')

    # Create summary dataframe
    model_results = pd.DataFrame(
    {
        "Variable": model.params.index,
        "Coefficient": model.params.values,
        "Std Error": model.bse.values,
        "p-value": model.pvalues.values,
        "95% CI Lower": model.conf_int()[0],
        "95% CI Upper": model.conf_int()[1],
    }
    )

    # Format numeric columns
    for col in ["Coefficient", "Std Error", "p-value", "95% CI Lower", "95% CI Upper"]:
        model_results[col] = model_results[col].round(4)

    # Add significance indicator
    model_results["Significance"] = model_results["p-value"].apply(
        lambda p: (
            "***" if p < 0.001 else ("**" if p < 0.01 else ("*" if p < 0.05 else "ns"))
        )
    )

    st.markdown("**Starting Salary Model Results**")
    st.dataframe(model_results)
    
    st.markdown(
    """
    **Key Assumptions:**
    - Linear relationships between predictors and salary increases.
    - Independence of observations.
    - Normally distributed residuals.
    
    **Notes:** 
    - We used robust standard errors, so homoscedasticity (constant variance of residuals) is not assumed.
    - The coefficient for 'sex_bool' is particularly important as it represents the estimated effect of 
      gender on salary increases after controlling for other factors. This variable is 1 for female faculty
      members and 0 for male faculty.
    """
    ) 

    # --- Section D: Change Over Time Model with Interaction Term ---
    st.subheader("D) Linear Regression Model for Change Over Time ")

    st.markdown(
    """
    How has the sex disparity in starting salaries changed over the years? Has it improved over time? To 
    answer these questions, we ran another regression model with a Sex x Time interaction term. This tells
    
    
    **Variables in our model:**
    - **Outcome**: Normalized monthly salary
    - **Predictor of Interest**: Sex (sex_bool, female=1, male=0)
    - **Control variables**: Field, years of experience (calculated as years since highest degree), degree
        type, administrative duties, current year, sex * current year
    """
    )
    st.markdown("**Select Model Features:**")
    int_possible_features = [
        'sex_bool', 
        'yr_adj_1975',
        'sex_year_1975',
        'yrs_experience', 
        'field_arts', 
        'field_prof', 
        'admin', 
        'deg_prof'
    ]
    
    int_default_feats = int_possible_features.copy()
    int_selected_features = st.multiselect(
        "Features to Include:", options=int_possible_features, default=int_default_feats
    )

    if len(int_selected_features) == 0:
        st.warning("Please select at least one feature.")
        st.stop()

>>>>>>> de8bad31

    int_pred = ss_filtered_yr[int_selected_features].astype(float)
    int_outcome = ss_filtered_yr[['salary_norm']].astype(float)
    int_pred_w_intercept = sm.add_constant(int_pred)

    #Run regression
    int_model = sm.OLS(int_outcome, int_pred_w_intercept).fit(cov_type='HC0')

    # Create summary dataframe
    int_model_results = pd.DataFrame(
    {
        "Variable": int_model.params.index,
        "Coefficient": int_model.params.values,
        "Std Error": int_model.bse.values,
        "p-value": int_model.pvalues.values,
        "95% CI Lower": int_model.conf_int()[0],
        "95% CI Upper": int_model.conf_int()[1],
    }
    )

    # Format numeric columns
    for col in ["Coefficient", "Std Error", "p-value", "95% CI Lower", "95% CI Upper"]:
        int_model_results[col] = int_model_results[col].round(4)

    # Add significance indicator
    int_model_results["Significance"] = int_model_results["p-value"].apply(
        lambda p: (
            "***" if p < 0.001 else ("**" if p < 0.01 else ("*" if p < 0.05 else "ns"))
        )
    )

    st.markdown("**Model Results**")
    st.dataframe(int_model_results)
    
    
        # --- Section E: Conclusion ---
    st.subheader("E) Conclusion and Limitations")

    st.markdown(
        """
    **Summary of Findings**
    
    Our analysis used multiple approaches to investigate potential sex bias in starting faculty salaries:
    
    1. **Descriptive Statistics:** We observed raw starting salary differences between men and women. It turns
        out that women had a higher average starting salary than men, but once we adjusted for year, we
        observed about a 7% gap in starting salaries favoring men.
    
    2. **Linear Regression:** We estimated the percentage difference in starting salary attributable to sex 
        after controlling for rank, field, experience, degree, and administrative duties. We found that women
        earned about a 3% lower starting salary than men after controlling for other factors. This was
        marginally statistically significant (p=0.03)
    
    3. **Regression with Time Interaction ** We used a Sex x Time interaction term to examine whether sex-based
        disparities in starting salaries have changed over time. We did not find any statistically significant 
        change over time.
    
    **Limitations**
    
    Several important limitations should be considered:
    
    1. **Unmeasured Factors:** Our analysis couldn't control for variables not in the dataset, such as
       publication record, teaching evaluations, or grant funding, which might legitimately affect salary.
    
    2. **Causality:** Statistical associations don't necessarily imply causation. We can identify
       patterns but can't definitively establish their causes.
    
    3. **Sample Size:** Particularly when filtering by field, small sample sizes may limit statistical power
       and the reliability of estimates.
    
    """
    )
    
elif selected_tab == "Salary Increases (1990-1995)":
    st.header("Question 3: Has Sex Bias Existed in Salary Increases (1990-1995)?")
    st.markdown(
        """
    **Objective:**  
    Determine if there's evidence of sex bias in salary increases between 1990 and 1995.
    """
    )

    # --- Section A: Data Preparation ---
    st.subheader("A) Data Preparation")
    st.markdown(
        """
        To prepare the faculty salary data for our study:

        - We selected only the records of faculty who were working through 1990 and 1995 to focus on this five-year period.

        - We reorganized the data so each faculty member appears only once with their salaries from both years shown side by side.

        - We calculated how much each person's salary increased in both dollar amount and percentage terms.

        - We added important background information about each faculty member, including: Gender, Academic field, Education level, Years of experience (calculated using the number of years from their highest degree till 1990), Academic rank in both 1990 and 1995, Start Year when the faculty was hired,  
        
        """
    )
    summary = sba.prepare_salary_increase_data(data)
    if summary.empty:
        st.warning("No eligible records found. Check your dataset.")
        st.stop()

    field_list = ["All"] + sorted(summary["field"].dropna().unique().tolist())
    selected_field = st.selectbox("Field Filter", field_list, index=0)
    if selected_field != "All":
        summary_field = summary[summary["field"] == selected_field].copy()
    else:
        summary_field = summary.copy()
    if summary_field.empty:
        st.warning("No records after applying field filter.")
        st.stop()

    # --- Section B: Descriptive Box Plots ---
    st.subheader("B) Salary Increase Distributions by Sex")

    col1, col2 = st.columns(2)
    with col1:
        box_fig = sba.create_salary_increase_boxplot(summary_field)
        if box_fig is None:
            st.warning("Not enough data for box plot.")
        else:
            st.plotly_chart(box_fig, use_container_width=True)

    with col2:
        pct_box_fig = sba.create_pct_increase_boxplot(summary_field)
        if pct_box_fig is None:
            st.warning("Not enough data for percentage box plot.")
        else:
            st.plotly_chart(pct_box_fig, use_container_width=True)

    # --- Section C: T-Test for Salary Increases ---
    st.subheader("C) Welch's T-Test for Salary Increases")

    col1, col2 = st.columns(2)

    with col1:
        st.markdown("**Absolute Salary Increase Test**")
        test_abs = sba.welch_ttest_salary_increase(summary_field, "salary_increase")
        if test_abs is None:
            st.info("Not enough data for t-test (need both M and F present).")
        else:
            st.write(f"**t-Statistic**: {test_abs['t_stat']:.4f}")
            st.write(f"**p-value**: {test_abs['p_val']:.4f}")
            st.write(f"**Men's Mean Increase**: ${test_abs['mean_men']:.2f}")
            st.write(f"**Women's Mean Increase**: ${test_abs['mean_women']:.2f}")
            st.write(f"**Difference (M - F)**: ${test_abs['diff']:.2f}")
            st.write(
                f"**95% CI**: (${test_abs['ci_lower']:.2f}, ${test_abs['ci_upper']:.2f})"
            )
            st.info(test_abs["p_val_interpretation"])

    with col2:
        st.markdown("**Percentage Salary Increase Test**")
        test_pct = sba.welch_ttest_salary_increase(summary_field, "pct_increase")
        if test_pct is None:
            st.info("Not enough data for percentage t-test.")
        else:
            st.write(f"**t-Statistic**: {test_pct['t_stat']:.4f}")
            st.write(f"**p-value**: {test_pct['p_val']:.4f}")
            st.write(f"**Men's Mean % Increase**: {test_pct['mean_men']:.2f}%")
            st.write(f"**Women's Mean % Increase**: {test_pct['mean_women']:.2f}%")
            st.write(f"**Difference (M - F)**: {test_pct['diff']:.2f}%")
            st.write(
                f"**95% CI**: ({test_pct['ci_lower']:.2f}%, {test_pct['ci_upper']:.2f}%)"
            )
            st.info(test_pct["p_val_interpretation"])

    st.markdown(
        """
    - **Null Hypothesis** H₀: Mean salary increases for men and women are equal.
    - **Alternative Hypothesis** H₁: Mean salary increases differ between men and women.
    """
    )

    # --- Section D: Scatter Plots ---
    st.subheader("D) Relationship Visualizations")
<<<<<<< HEAD
    salary_comp = sba.create_salary_comparison_plot(summary_field)
    if salary_comp is None:
        st.warning("Not enough data for salary comparison plot.")
    else:
        st.plotly_chart(salary_comp, use_container_width=True)
        st.markdown(
            """
        **Interpretation:**
        - Points above the dashed line received salary increases.
        - The slope of each trend line indicates the average growth rate.
        - Different slopes by sex suggest potential bias in salary growth.

        
        **Observation:**
        - There is a clear difference in the salary distributions between men and women.
        """
        )
=======

>>>>>>> de8bad31
    col1, col2 = st.columns(2)

    with col1:
        scatter_exp = sba.create_scatter_experience_increase(summary_field)
        if scatter_exp is None:
            st.warning("Not enough data for experience scatter plot.")
        else:
            st.plotly_chart(scatter_exp, use_container_width=True)
            st.markdown(
                """
            **Interpretation:**
            - This plot shows how salary increases relate to years of experience.
            - Trend lines help identify if the experience-increase relationship differs by sex.
<<<<<<< HEAD

            
             **Observation:**
            - No linear relationship visible.
=======
>>>>>>> de8bad31
            """
            )

    with col2:
        scatter_exp = sba.create_salary_increase_vs_starting_year(summary_field)
        if scatter_exp is None:
            st.warning("Not enough data for experience scatter plot.")
        else:
<<<<<<< HEAD
            st.plotly_chart(scatter_exp, use_container_width=True)
            st.markdown(
                """
            **Interpretation:**
            - This plot shows how average salary increases relate to starting year when faculty was hired.

            
             **Observation:**
            - Slight positive linear relationship visible.
            """


            )

    col1, col2 = st.columns(2)

    with col1:
        scatter_exp = sba.create_salary_increase_by_rank(summary_field)
        if scatter_exp is None:
            st.warning("Not enough data for experience scatter plot.")
        else:
            st.plotly_chart(scatter_exp, use_container_width=True)
            st.markdown(
                """
            **Interpretation:**
            - This plot shows how salary increases relate to rank.

            **Observations:**
            - "Full" rank has slightly higher salary increase.
            """
            )

    with col2:
        scatter_exp = sba.create_pct_salary_increase_vs_initial_salary(summary_field)
        if scatter_exp is None:
            st.warning("Not enough data for experience scatter plot.")
        else:
            st.plotly_chart(scatter_exp, use_container_width=True)
            st.markdown(
                """
            **Interpretation:**
            - This plot shows how average salary increases relate to starting year when faculty was hired.

             **Observations:**
            - Average percentage increase in salary from 1990 to 1995 is higher for females who had lower starting salaries in 1990.
            """
            )




    # --- Section E: Advanced Linear Regression Model ---
    st.subheader("F) Linear Regression Models for Salary Increases")

    # Prepare Data
=======
            st.plotly_chart(salary_comp, use_container_width=True)
            st.markdown(
                """
            **Interpretation:**
            - Points above the dashed line received salary increases.
            - The slope of each trend line indicates the average growth rate.
            - Different slopes by sex suggest potential bias in salary growth.
            """
            )

    # --- Section E: Advanced Linear Regression Model ---
    st.subheader("E) Linear Regression Models for Salary Increases")

>>>>>>> de8bad31
    X_all, y_all, feature_cols = sba.prepare_data_for_modeling(summary_field)
    if X_all.empty or len(y_all) < 5:
        st.warning("Insufficient data for modeling.")
        st.stop()

<<<<<<< HEAD
    # Feature Selection
=======
>>>>>>> de8bad31
    st.markdown("**Select Model Features:**")
    possible_features = [
        "is_female",
        "field",
        "deg",
        "rank_1990",
        "rank_1995",
        "years_experience",
        "salary_1990",
        "startyr",
    ]
<<<<<<< HEAD

    selected_features = st.multiselect(
        "Features to Include:", options=possible_features, default=possible_features
=======
    default_feats = possible_features.copy()
    selected_features = st.multiselect(
        "Features to Include:", options=possible_features, default=default_feats
>>>>>>> de8bad31
    )

    if len(selected_features) == 0:
        st.warning("Please select at least one feature.")
        st.stop()

<<<<<<< HEAD
    # Interaction Term Selection
    st.markdown("**Select Interaction Terms:** *(Optional)*")
    possible_interactions = [

        ("is_female", "salary_1990"),
        ("is_female", "field_Other"),
        ("is_female", "field_Prof"),
        ("is_female", "deg_PhD"),
        ("is_female", "deg_Prof"),
        ("is_female", "rank_1990_Assoc"),
        ("is_female", "rank_1995_Assoc"),
        ("is_female", "rank_1995_Full"),
        ("is_female", "startyr")
    ]
    selected_interactions = st.multiselect(
        "Interaction Terms to Include:", options=possible_interactions, default=[]
    )

    # Target Variable Selection
=======
>>>>>>> de8bad31
    target_options = {
        "Absolute Increase ($)": "salary_increase",
        "Percentage Increase (%)": "pct_increase",
    }
    selected_target = st.radio("Target Variable:", options=list(target_options.keys()))
    target_col = target_options[selected_target]

<<<<<<< HEAD
    # Prepare Data Again (for selected target)
    X_all, y_all, _ = sba.prepare_data_for_modeling(summary_field, target=target_col)

    # Fit Model with Interactions
    model = sba.build_and_run_salary_model_with_interactions(X_all, y_all, selected_features, selected_interactions)

    # Extract Model Performance Metrics
    r_squared = model.rsquared
    adj_r_squared = model.rsquared_adj
    f_statistic = model.fvalue
    f_pvalue = model.f_pvalue

    # Display Model Metrics
    st.write("### Model Performance Metrics")
    st.write(f"**R² (R-squared):** {r_squared:.4f}")
    st.write(f"**Adjusted R²:** {adj_r_squared:.4f}")
    st.write(f"**F-statistic:** {f_statistic:.2f}")
    st.write(f"**Probability (F-statistic p-value):** {f_pvalue:.4e}")

    # Display Model Coefficients
    model_results = pd.DataFrame(
        {
            "Variable": model.params.index,
            "Coefficient": model.params.values,
            "Std Error": model.bse.values,
            "p-value": model.pvalues.values,
            "95% CI Lower": model.conf_int()[0],
            "95% CI Upper": model.conf_int()[1],
        }
    )

    # Format Numeric Columns
    for col in ["Coefficient", "Std Error", "p-value", "95% CI Lower", "95% CI Upper"]:
        model_results[col] = model_results[col].round(4)

    # Add Significance Indicator
    model_results["Significance"] = model_results["p-value"].apply(
        lambda p: "***" if p < 0.001 else ("**" if p < 0.01 else ("*" if p < 0.05 else "ns"))
    )

    st.markdown("**Salary Increase Model Results**")
    st.dataframe(model_results)

    # Model Interpretation
    st.markdown(
        """
        **Model Interpretation:**
        - R-squared indicates the proportion of variance explained by the model.
        - The coefficient for 'is_female' shows the effect of gender after controlling for other variables.
        - If interaction terms are selected, the model tests whether the effect of gender depends on rank, field, or admin role.
        - A significant interaction term (p < 0.05) suggests that gender has **different effects** at different levels of the interacting variable.
        """
    )

    # Feature Importance Plot
    coef_fig = sba.plot_feature_importances(model)
    st.plotly_chart(coef_fig, use_container_width=True)

    # Model Assumptions
    st.info(
        """
        **Key Assumptions:**
        - Linear relationships between predictors and salary increases.
        - Independence of observations.
        - Homoscedasticity (constant variance of residuals).
        - Normally distributed residuals.

        **Note:** If an interaction term (e.g., `is_female × rank_1995`) is significant, 
        it means the gender effect on salary increases is **different** for different ranks.
        """
    )


=======
    X_all, y_all, _ = sba.prepare_data_for_modeling(summary_field, target=target_col)

    pipe, preds, stats = sba.build_and_run_salary_model(X_all, y_all, selected_features)

    col1, col2 = st.columns(2)

    with col1:
        st.write("**Model Statistics:**")
        st.write(f"R-squared: {stats['r2']:.4f}")
        st.write(f"Adjusted R-squared: {stats['adjusted_r2']:.4f}")
        st.write(f"Mean Absolute Error: {stats['mae']:.2f}")
        st.write(f"Residual Standard Error: {stats['rse']:.2f}")
        st.write(f"Number of Observations: {stats['n']}")
        st.write(f"Number of Parameters: {stats['p']}")

    with col2:
        st.markdown(
            """
        **Model Interpretation:**
        - R-squared indicates the proportion of variance explained by the model.
        - The coefficient for 'is_female' shows the effect of gender after controlling for other variables.
        - Negative coefficient for 'is_female' suggests women received smaller increases than men, all else equal.
        """
        )

    st.markdown("**Regression Coefficients:**")
    coef_fig = sba.plot_feature_importances(pipe, X_all, selected_features)
    st.plotly_chart(coef_fig, use_container_width=True)

    st.info(
        """
    **Key Assumptions:**
    - Linear relationships between predictors and salary increases.
    - Independence of observations.
    - Homoscedasticity (constant variance of residuals).
    - Normally distributed residuals.
    
    **Note:** The coefficient for 'is_female' is particularly important as it represents 
    the estimated effect of gender on salary increases after controlling for other factors.
    """
    )

>>>>>>> de8bad31
    # --- Section F: Comprehensive Analysis ---
    st.subheader("F) Comprehensive Analysis & Conclusion")

    analysis_results = sba.analyze_salary_increase_bias(summary_field)

    st.markdown("### Summary of Findings:")

    # Format the summary table
    if "summary" in analysis_results:
        summary_df = pd.DataFrame(analysis_results["summary"])
        st.dataframe(summary_df)

    st.markdown("### Conclusion:")
    if "conclusion" in analysis_results:
        st.write(analysis_results["conclusion"])
<<<<<<< HEAD
    st.markdown(
        """
   The only statistically significant difference is the average percentage increase in salary from 1990 to 1995, 
   which is higher for females. This can be attributed to the **lower** starting salaries for females in 1990. 

   

   The regression analysis consistently finds that the **sex coefficient is not statistically significant** across all linear models—whether simple, multiple, or with interaction terms—indicating that sex alone does not have a meaningful impact on salary increases after accounting for rank, experience, field, and other factors.
    """
    )
=======
>>>>>>> de8bad31

    st.markdown(
        """
    **Limitations & Considerations:**
    1. The analysis doesn't account for all potential confounding variables (e.g., performance metrics, publication counts).
    2. Field-specific differences may exist but require larger sample sizes within each field.
    3. The regression model assumes linear relationships which may not fully capture complex interactions.
    """
    )


elif selected_tab == "Promotions (Associate to Full)":
    st.header("""Question 4: Sex Bias in Promotions from Associate to Full Professor""")
    st.markdown(
        """ 
   **Objective:** Determine if there is a disparity in promotion rates—and time-to-promotion—by sex.
    """
    )
    st.markdown("""---""")

    st.header(
        """
    Comparing Promotion Rates by Sex: Bar Chart & Statistical Test"""
    )

    # --- Section A: Data Preparation ---
    summary = pa.prepare_promotion_data(data)
    if summary.empty:
        st.warning("No eligible records found. Check your dataset.")
        st.stop()

    field_list = ["All"] + sorted(summary["field"].dropna().unique().tolist())
    selected_field = st.selectbox("Field Filter", field_list, index=0)
    if selected_field != "All":
        summary_field = summary[summary["field"] == selected_field].copy()
    else:
        summary_field = summary.copy()
    if summary_field.empty:
        st.warning("No records after applying field filter.")
        st.stop()

    col1, col2 = st.columns(2)
    with col1:
        st.markdown(
            """
            - **Null Hypothesis (H₀)**: The promotion rate from Associate to Full Professor is the same for men and women.
            """
        )
        # --- Section B: Descriptive Bar Chart ---
        st.subheader("Promotion Counts by Sex", divider="violet")
        bar_fig = pa.create_promotion_bar_chart(summary_field)
        if bar_fig is None:
            st.warning("Not enough data for bar chart.")
        else:
            st.plotly_chart(bar_fig, use_container_width=True)

        cross_tab = pa.welch_two_proportions_test(summary_field)[1]
        st.dataframe(cross_tab, hide_index=True, use_container_width=True)

    with col2:
        # --- Section C: Two-Proportion Z-Test ---
        st.markdown(
            """
            - **Alternative Hypothesis (H₁)**: The promotion rate from Associate to Full Professor differs between men and women.
            """
        )
        st.subheader("Two-Proportion Z-Test for Promotion Rates", divider="violet")
        test_result = pa.welch_two_proportions_test(summary_field)[0]
        if test_result is None:
            st.info(
                "Not enough data for a two-proportion z-test (need both M and F present)."
            )
        else:
            result = {
                "z_stat": test_result["z_stat"],
                "p_val": test_result["p_val"],
                "proportion_men": test_result["proportion_men"],
                "proportion_women": test_result["proportion_women"],
                "diff": test_result["diff"],
                "ci_lower": test_result["ci_lower"],
                "ci_upper": test_result["ci_upper"],
            }

            results_df = pd.DataFrame(
                {
                    "Statistic": [
                        "Z-Statistic",
                        "P-value",
                        "Men's Promotion Proportion",
                        "Women's Promotion Proportion",
                        "Difference (M - F)",
                        "95% CI",
                    ],
                    "Value": [
                        f"{result['z_stat']:.5f}",
                        f"{result['p_val']:.5f}",
                        f"{result['proportion_men']:.5f}",
                        f"{result['proportion_women']:.5f}",
                        f"{result['diff']:.5f}",
                        f"({result['ci_lower']:.5f}, {result['ci_upper']:.5f})",
                    ],
                }
            )

            st.dataframe(results_df, hide_index=True, use_container_width=True)
            st.info(test_result["p_val_interpretation"])
            st.info(test_result["ci_interpretation"])

    st.markdown("""---""")
    # --- Section D: Survival Analysis ---
    st.subheader(
        "Kaplan-Meier Analysis of Time-to-Promotion between Men and Women",
        divider="violet",
    )
    surv_fig = pa.create_survival_analysis(summary_field)
    if surv_fig is None:
        st.warning("Not enough data or only one sex present for survival analysis.")
    else:
        st.plotly_chart(surv_fig, use_container_width=True)
        st.info(
            """
        **Interpretation:**

        - The Kaplan-Meier curves above illustrate how long faculty members typically remain at the Associate rank before promotion, separated by sex (men vs. women).
        - A curve that declines more rapidly means that faculty from that group are generally promoted sooner.
        - If one sex consistently shows a faster decline, it suggests that faculty of that sex are promoted to Full Professor more quickly than faculty of the other sex.
        - Comparing these curves helps us identify whether there is a potential sex bias in the timing of promotions, such as if men are promoted more rapidly than women.
        """
        )
    st.markdown("""---""")

    # ----------------------------------------------
    # 3) Logistic Regression
    # ----------------------------------------------
    st.subheader("Logistic Regression with Feature Importance", divider="violet")
    X_all, y_all, summary_all = pa.prepare_data_for_modeling(summary_field)
    if X_all.empty or y_all.nunique() < 2:
        st.warning("Insufficient variation in data for modeling.")
        st.stop()

    st.markdown("**Select Model Features:**")

    possible_features = ["sex_numeric", "field", "deg_type", "admin_any", "yrdeg_min"]
    default_feats = possible_features.copy()

    possible_features = [
        "sex",  # Categorical
        "field",  # Categorical
        "deg_type",  # Categorical
        "admin_any",  # Numeric (0/1)
        "yrdeg",  # Numeric
        "startyr",  # Numeric
        "salary",  # Numeric
    ]
    selected_features = st.multiselect(
        "Features to Include:", options=possible_features, default=possible_features
    )
    if len(selected_features) == 0:
        st.warning("Please select at least one feature.")
        st.stop()

    # Build and Run Logistic Regression Pipeline
    pipe, preds, probs = pa.build_and_run_logreg_model(X_all, y_all, selected_features)
    accuracy = (preds == y_all).mean()
    st.write(f"**Logistic Regression (Training Accuracy):** {accuracy:.3f}")

    # Plot coefficients
    coef_fig = pa.plot_feature_importances_logreg(pipe, X_all, selected_features)
    st.plotly_chart(coef_fig, use_container_width=True)
    st.info(
        """
        **Interpretation:**

        - Each **coefficient** in our logistic regression model indicates how strongly a given feature (or category) affects the likelihood of promotion from Associate to Full Professor, *holding other variables constant*.
        - A **positive coefficient** implies that faculty members with that characteristic—or those for whom the variable is higher—have *increased* odds of being promoted. For example, if we see **Sex: M** in the feature list with a **positive** coefficient, it suggests that male faculty are more likely to be promoted compared to the baseline category (often female) under similar conditions.
        - Conversely, a **negative coefficient** means the feature *lowers* the likelihood of promotion. For instance, if **Sex: F** appears with a negative coefficient, it indicates female faculty experience *reduced* odds of being promoted relative to men, assuming the same levels of all other variables (salary, field, degree type, etc.).
        - The **magnitude** of a coefficient reflects how substantial its impact is. Larger absolute values suggest the feature exerts a stronger influence (positive or negative) on promotion chances.
        - Critically, these coefficients help us assess potential **sex bias** in promotions. For instance, being female is associated with a **negative coefficient** in our model, while being male is associated with a **positive coefficient**. This observation points toward a disparity favoring men.
        """
    )

    st.markdown(
        """
    ---
    ### Analysis Summary

    **Goal:**  
    Determine whether there is a disparity in promotion outcomes (both promotion rate and time-to-promotion) between male and female faculty, using data from 1976 to 1995.

    ---

    **1. Data Preparation**  
    - We focused on faculty who reached the Associate or Full rank at some point, then marked whether they were promoted to Full by 1995.
    - Extracted columns such as **sex**, **field**, **degree type**, **salary**, etc., relevant to promotion analysis.

    ---

    **2. Bar Chart & Two-Proportion Z-Test**  
    - A bar chart compared *Promoted* vs. *Not Promoted* counts by sex.
    - We subdivided the test by **faculty field** (e.g., Arts, Prof, Other) to see if the difference in promotion rates between men and women held within each field.

    **Hypotheses**  
    - **Null Hypothesis (H₀):** Men and women have the **same** promotion rate from Associate to Full.  
    - **Alternative Hypothesis (H₁):** Men and women have **different** promotion rates from Associate to Full.

    **Key Finding:**  
    - Overall, men were statistically significantly more likely to be promoted than women, except in the **Arts** field, where the data did not show a significant difference.

    ---

    **3. Kaplan-Meier (Time-to-Promotion) Analysis**  
    - Kaplan-Meier survival curves displayed *how quickly* men vs. women become Full Professors over time.
    - A steeper decline means **faster promotions** in that group.

    **Field-Specific Observations**  
    - **Overall:** Men often leave Associate rank faster in the first few years.  
    - **Arts:** Men get promoted sooner initially; after a few years, female Arts faculty catch up or surpass men.  
    - **Other Fields:** Men initially promoted quicker, but women’s promotion rates increase later.  
    - **Professional Fields (Prof):** Women are promoted faster in the earliest years, but men’s promotions accelerate between years 3 and 6.

    Thus, *timing* differences in promotions can vary significantly by field, with men often being promoted earlier in their careers.

    ---

    **4. Logistic Regression: Key Factors Affecting Promotions**  

    A logistic regression model (1976–1995 data) included **sex**, **field**, **degree type**, **salary**, *etc.* The resulting **log-odds coefficients** suggest the following:

    **Factors Promoting Promotion**  
    - **Having a PhD** (`Deg: type PhD`): Strong positive coefficient, indicating higher odds of promotion.  
    - **Professional Field** (`Field: Prof`): Linked to greater promotion likelihood than Arts or Other.  
    - **More Years Since Highest Degree** (`yrdeg`): Increased time since degree attainment correlates with better promotion odds (reflecting accumulated experience).  
    - **Being Male** (`Sex: M`): Men show higher promotion probabilities than women, holding other variables constant.

    **Factors Hindering Promotion**  
    - **Field: Arts**: Shows a negative coefficient, suggesting lower promotion odds compared to the Professional field.  
    - **Being Female** (`Sex: F`): Implies lower promotion likelihood relative to men, which is consistent with our earlier statistical tests and Kaplan-Meier analysis.

    ---

    **Assumptions and Limitations**  
    1. **Independence:**
    Each faculty member’s promotion outcome is treated as an independent observation.

    2. **Data Completeness:**  
    We assume that potential confounders—such as research productivity, teaching evaluations, and departmental affiliation—are either adequately captured or do not heavily bias the results.

    3. **Modeling Approach:**  
    Logistic regression is employed with one-hot encoding for categorical features, assuming an approximate linearity in the log-odds of promotion. This approach allows us to interpret how each factor affects promotion odds, but it may oversimplify complex relationships.

    4. **Time Frame:** 
    Promotions occurring after 1995 are not included, and faculty who remain at the Associate rank by 1995 are censored.

    ---

    **Interpretation & Conclusions**  
    - Across most fields, **men are more likely to be promoted** and often promoted more quickly, consistent with potential sex bias—though significance varies by field (Arts being a notable exception).  
    - Having a PhD, being in a Professional field, and having more years since degree also increase promotion odds, while being female or in the Arts field somehow hinders promotion.  
    - Overall, these findings support the conclusion that sex, field, and highest degree are influential in determining who becomes Full Professor, with **men** benefiting in many disciplines, especially early in the Associate timeline. 
   
   ---
   **Note:**
   This study’s findings are based solely on the 1976–1995 dataset. Unmeasured factors, such as research output or departmental culture, may also influence promotion outcomes. Additionally, our method defines promotion by recording the first year a faculty member reaches Associate rank and then the first year they attain Full Professor status, which does not fully account for the exact duration spent at the Associate rank. This is particularly important for faculty who may have had very short tenures at the Associate level or were recently hired or left the department/institution.
    """
    )

elif selected_tab == "Summary of Findings":
    st.header("Summary of Findings")

    st.subheader("Does sex bias exist in the university in 1995?", divider="violet")
    st.markdown(
        """
    """
    )

    st.subheader(
        "Are starting salaries different between male and female faculty?",
        divider="violet",
    )
    st.markdown(
        """
    """
    )

    st.subheader(
        "Have salary increases between 1990 and 1995 been influenced by sex?",
        divider="violet",
    )
    st.markdown(
        """
<<<<<<< HEAD
    - No clear statistical evidence of sex bias in the **absolute** value of salary increases from 1990-1995 based on direct comparisons.

    - The only statistically significant difference is the average percentage increase in salary from 1990 to 1995, which is **higher** for females. This can be attributed to the **lower** salaries for females in 1990.
    
    - The regression analysis consistently finds that the **sex coefficient is not statistically significant** across all linear models—whether simple, multiple, or with interaction terms—indicating that sex alone does not have a meaningful impact on salary increases after accounting for rank, experience, field, and other factors.
    
=======
>>>>>>> de8bad31
    """
    )

    st.subheader(
        "Has sex bias existed in granting promotions from Associate to Full Professor?",
        divider="violet",
    )
    st.markdown(
        """
    - Across most fields, men are more likely to be promoted and often promoted more quickly, consistent with potential sex bias—though significance varies by field (Arts being a notable exception).
    - Having a PhD, being in a Professional field, and having more years since degree also increase promotion odds, while being female or in the Arts field somehow hinders promotion.
    - Overall, these findings support the conclusion that sex, field, and highest degree are influential in determining who becomes Full Professor, with men benefiting in many disciplines, especially early in the Associate timeline."""
    )


st.markdown("---")<|MERGE_RESOLUTION|>--- conflicted
+++ resolved
@@ -7,10 +7,8 @@
 import plotly.express as px
 import plotly.graph_objects as go
 import promotions_analysis as pa
-<<<<<<< HEAD
 import salary_bias_analysis as sba
-=======
->>>>>>> de8bad31
+
 
 
 # --------------------------------------------------------------------
@@ -1258,7 +1256,7 @@
     pred = ss_filtered_yr[selected_features].astype(float)
     outcome = ss_filtered_yr[['salary_norm']].astype(float)
     pred_w_intercept = sm.add_constant(pred)
-<<<<<<< HEAD
+
 
     #Run regression
     model = sm.OLS(outcome, pred_w_intercept).fit(cov_type='HC0')
@@ -1341,7 +1339,6 @@
         st.warning("Please select at least one feature.")
         st.stop()
 
-=======
 
     #Run regression
     model = sm.OLS(outcome, pred_w_intercept).fit(cov_type='HC0')
@@ -1424,7 +1421,6 @@
         st.warning("Please select at least one feature.")
         st.stop()
 
->>>>>>> de8bad31
 
     int_pred = ss_filtered_yr[int_selected_features].astype(float)
     int_outcome = ss_filtered_yr[['salary_norm']].astype(float)
@@ -1602,7 +1598,7 @@
 
     # --- Section D: Scatter Plots ---
     st.subheader("D) Relationship Visualizations")
-<<<<<<< HEAD
+
     salary_comp = sba.create_salary_comparison_plot(summary_field)
     if salary_comp is None:
         st.warning("Not enough data for salary comparison plot.")
@@ -1620,9 +1616,9 @@
         - There is a clear difference in the salary distributions between men and women.
         """
         )
-=======
-
->>>>>>> de8bad31
+
+
+
     col1, col2 = st.columns(2)
 
     with col1:
@@ -1636,13 +1632,12 @@
             **Interpretation:**
             - This plot shows how salary increases relate to years of experience.
             - Trend lines help identify if the experience-increase relationship differs by sex.
-<<<<<<< HEAD
+
 
             
              **Observation:**
             - No linear relationship visible.
-=======
->>>>>>> de8bad31
+
             """
             )
 
@@ -1651,7 +1646,7 @@
         if scatter_exp is None:
             st.warning("Not enough data for experience scatter plot.")
         else:
-<<<<<<< HEAD
+
             st.plotly_chart(scatter_exp, use_container_width=True)
             st.markdown(
                 """
@@ -1707,7 +1702,7 @@
     st.subheader("F) Linear Regression Models for Salary Increases")
 
     # Prepare Data
-=======
+
             st.plotly_chart(salary_comp, use_container_width=True)
             st.markdown(
                 """
@@ -1721,16 +1716,14 @@
     # --- Section E: Advanced Linear Regression Model ---
     st.subheader("E) Linear Regression Models for Salary Increases")
 
->>>>>>> de8bad31
+
     X_all, y_all, feature_cols = sba.prepare_data_for_modeling(summary_field)
     if X_all.empty or len(y_all) < 5:
         st.warning("Insufficient data for modeling.")
         st.stop()
 
-<<<<<<< HEAD
     # Feature Selection
-=======
->>>>>>> de8bad31
+
     st.markdown("**Select Model Features:**")
     possible_features = [
         "is_female",
@@ -1742,22 +1735,19 @@
         "salary_1990",
         "startyr",
     ]
-<<<<<<< HEAD
 
     selected_features = st.multiselect(
         "Features to Include:", options=possible_features, default=possible_features
-=======
+
     default_feats = possible_features.copy()
     selected_features = st.multiselect(
         "Features to Include:", options=possible_features, default=default_feats
->>>>>>> de8bad31
     )
 
     if len(selected_features) == 0:
         st.warning("Please select at least one feature.")
         st.stop()
 
-<<<<<<< HEAD
     # Interaction Term Selection
     st.markdown("**Select Interaction Terms:** *(Optional)*")
     possible_interactions = [
@@ -1777,8 +1767,7 @@
     )
 
     # Target Variable Selection
-=======
->>>>>>> de8bad31
+
     target_options = {
         "Absolute Increase ($)": "salary_increase",
         "Percentage Increase (%)": "pct_increase",
@@ -1786,7 +1775,6 @@
     selected_target = st.radio("Target Variable:", options=list(target_options.keys()))
     target_col = target_options[selected_target]
 
-<<<<<<< HEAD
     # Prepare Data Again (for selected target)
     X_all, y_all, _ = sba.prepare_data_for_modeling(summary_field, target=target_col)
 
@@ -1860,7 +1848,6 @@
     )
 
 
-=======
     X_all, y_all, _ = sba.prepare_data_for_modeling(summary_field, target=target_col)
 
     pipe, preds, stats = sba.build_and_run_salary_model(X_all, y_all, selected_features)
@@ -1903,7 +1890,6 @@
     """
     )
 
->>>>>>> de8bad31
     # --- Section F: Comprehensive Analysis ---
     st.subheader("F) Comprehensive Analysis & Conclusion")
 
@@ -1919,7 +1905,7 @@
     st.markdown("### Conclusion:")
     if "conclusion" in analysis_results:
         st.write(analysis_results["conclusion"])
-<<<<<<< HEAD
+
     st.markdown(
         """
    The only statistically significant difference is the average percentage increase in salary from 1990 to 1995, 
@@ -1930,8 +1916,7 @@
    The regression analysis consistently finds that the **sex coefficient is not statistically significant** across all linear models—whether simple, multiple, or with interaction terms—indicating that sex alone does not have a meaningful impact on salary increases after accounting for rank, experience, field, and other factors.
     """
     )
-=======
->>>>>>> de8bad31
+
 
     st.markdown(
         """
@@ -2222,15 +2207,14 @@
     )
     st.markdown(
         """
-<<<<<<< HEAD
+
     - No clear statistical evidence of sex bias in the **absolute** value of salary increases from 1990-1995 based on direct comparisons.
 
     - The only statistically significant difference is the average percentage increase in salary from 1990 to 1995, which is **higher** for females. This can be attributed to the **lower** salaries for females in 1990.
     
     - The regression analysis consistently finds that the **sex coefficient is not statistically significant** across all linear models—whether simple, multiple, or with interaction terms—indicating that sex alone does not have a meaningful impact on salary increases after accounting for rank, experience, field, and other factors.
     
-=======
->>>>>>> de8bad31
+
     """
     )
 
