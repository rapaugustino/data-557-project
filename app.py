import streamlit as st
import pandas as pd
import promotions_analysis as pa
import numpy as np
import statsmodels.api as sm
import statsmodels.formula.api as smf
import plotly.express as px
import plotly.graph_objects as go
import promotions_analysis as pa  


# --------------------------------------------------------------------
# Streamlit Page Configuration
# --------------------------------------------------------------------
st.set_page_config(
    page_title="Faculty Salary Analysis Project",
    layout="wide"
)

# --------------------------------------------------------------------
# Persistent Tab Selector in the Sidebar
# --------------------------------------------------------------------
# Define your tab options
tab_options = [
    "Introduction",
    "1995 Sex Bias",
    "Starting Salaries",
    "Salary Increases (1990-1995)",
    "Promotions (Associate to Full)",
    "Summary of Findings"
]

# Initialize the selected tab in session state if it doesn't exist
if "selected_tab" not in st.session_state:
    st.session_state.selected_tab = tab_options[0]

# Create a persistent radio button in the sidebar to select a tab
selected_tab = st.sidebar.radio(
    "Select Analysis", tab_options, index=tab_options.index(st.session_state.selected_tab))
#st.session_state.selected_tab = selected_tab

# --------------------------------------------------------------------
# Data Loading
# --------------------------------------------------------------------


@st.cache_data
def load_data(file_path="salary.txt"):
    """
    Loads the salary dataset from a text file.
    Expects columns:
    ['case','id','sex','deg','yrdeg','field','startyr','year','rank','admin','salary'].
    """
    df = pd.read_csv(
        file_path,
        sep=r'[\t\s]+',
        header=0,
        engine='python'
    )
    return df


data = load_data()

# --------------------------------------------------------------------
# Render Content Based on the Selected Tab
# --------------------------------------------------------------------
if selected_tab == "Introduction":
    st.header("Introduction and Background")

    st.markdown(
        """
    **Project Overview:**  
    This project analyzes faculty salary data from a US university in 1995 to investigate 
    potential differences between male and female faculty, focusing on multiple questions.

    **Background & Assumptions:**  
    - Faculty data are assumed independent, though real-world confounders (e.g., teaching evaluations, research productivity) are not fully captured.
    - We focus on group-level differences in promotions.
    - We interpret differences in promotion rates or time-to-promotion as potential sex bias, though causation cannot be established.

    **Dataset Description:**  
    - The dataset includes:  
      `case, id, sex, deg, yrdeg, field, startyr, year, rank, admin, salary`
    - Each row corresponds to a faculty member in a given year (1976-1995).
    """)
    
elif selected_tab == "Question 1: 1995 Sex Bias":
<<<<<<< HEAD

=======
>>>>>>> 66bdc862
    st.markdown("""
        **Project Overview:**  
        In this team project, we analyze faculty salary data from a U.S. university to explore whether there are differences in average salary and career outcomes between men and women. The overarching goal is to determine whether sex bias exists and to describe the magnitude and nature of its effect.

        **Background:**  
        Despite legal protections against discrimination, studies have consistently found differences in salaries and promotion outcomes across genders in academia. These disparities may arise from various factors such as differences in experience, educational attainment, field of study, administrative roles, and productivity. By examining the data at a group level, we aim to uncover potential sex biases that could explain these differences.

        **Questions of Interest:**  
        The project addresses several key questions:
        1. Does sex bias exist in the university in 1995?
        2. Are starting salaries different between male and female faculty?
        3. Have salary increases between 1990 and 1995 been influenced by sex?
        4. Has sex bias existed in granting promotions from Associate to Full Professor?

        **Methodology:**  
        We use a combination of statistical analysis, Kaplan-Meier survival analysis, and logistic regression to address these questions.

        **Dataset Description:**  
        - **Source:** Faculty salary data from a U.S. university in 1995 (excluding medical school faculty).  
        - **Timeframe:** Data spans from 1976 to 1995, capturing monthly salary records and additional demographic and professional information.  
            - **Variables Include:**  
            - **case, id:** Unique identifiers.  
            - **sex:** 'M' (male) or 'F' (female).  
            - **deg:** Highest degree attained (PhD, Prof, or Other).  
            - **yrdeg:** Year of highest degree attainment.  
            - **field:** Faculty field (Arts, Prof, or Other).  
            - **startyr:** Year in which the faculty member was hired.  
            - **year:** Record year.  
            - **rank:** Academic rank (Assistant, Associate, or Full).  
            - **admin:** Indicator of administrative duties (1 = yes, 0 = no).  
            - **salary:** Monthly salary in dollars.

        **Acknowledgements:**  
        - The dataset and research questions for this project were provided by Professor Scott Emerson.
        - We also extend our sincere gratitude to our course instructor, Professor Katie Wilson, for their guidance and support throughout this project. 
        - Team members: Kyle Cullen Bretherton, Aravindh Manavalan, Richard Pallangyo, Akshay Ravi, and Vijay Balaji S
        """)

elif selected_tab == "1995 Sex Bias":

    st.header("Question 1: Does Sex Bias Exist at the University in 1995?")

    # Introduction to the analysis
    st.markdown(
        """
    ### Introduction
    
    In this analysis, we investigate whether there is evidence of sex-based salary discrimination 
    at the university in 1995. While raw differences in salary between men and women often exist, 
    these differences could be due to legitimate factors like field, rank, experience, or 
    administrative duties. 
    
    Our approach is to first examine the raw (unadjusted) salary differences, then use statistical 
    methods to account for legitimate factors that affect salary. Any remaining difference 
    that can be attributed to sex may suggest potential bias.
    
    We'll use two complementary approaches:
    1. **Linear Regression**: To estimate the percentage difference in salary attributable to sex after controlling for other factors
    2. **Logistic Regression**: To determine if women are more likely to be "underpaid" relative to what would be expected based on their qualifications
    """
    )

    # --- Section A: Data Preparation ---
    st.subheader("A) Data Preparation")

    st.markdown(
        """
    First, we'll prepare our dataset by:
    - Filtering to include only faculty employed in 1995
    - Creating variables for years of experience and time since degree
    - Converting categorical variables (rank, field, etc.) to numerical format for analysis
    - Log-transforming salary to analyze percentage differences rather than absolute dollar amounts
    """
    )

    # Filter data to just 1995
    data_1995 = data[data["year"] == 95].copy()

    # Create derived variables
    data_1995["years_experience"] = data_1995["year"] - data_1995["startyr"]
    data_1995["years_since_degree"] = data_1995["year"] - data_1995["yrdeg"]
    data_1995["log_salary"] = np.log(data_1995["salary"])

    # Create binary indicators
    data_1995["female"] = (data_1995["sex"] == "F").astype(int)
    data_1995["is_assoc"] = (data_1995["rank"] == "Assoc").astype(int)
    data_1995["is_full"] = (data_1995["rank"] == "Full").astype(int)
    data_1995["is_arts"] = (data_1995["field"] == "Arts").astype(int)
    data_1995["is_prof"] = (data_1995["field"] == "Prof").astype(int)
    data_1995["is_phd"] = (data_1995["deg"] == "PhD").astype(int)
    data_1995["is_prof_deg"] = (data_1995["deg"] == "Prof").astype(int)

    # Add field filter with explanation
    st.markdown(
        """
    #### Faculty Field Filter
    
    Salary patterns may differ substantially by academic field. Use the filter below to focus
    on a specific field or view data across all fields.
    """
    )

    field_list = ["All"] + sorted(data_1995["field"].dropna().unique().tolist())
    selected_field = st.selectbox("Field Filter", field_list, index=0)

    if selected_field != "All":
        filtered_data = data_1995[data_1995["field"] == selected_field].copy()
        st.info(
            f"Showing analysis for the {selected_field} field only ({len(filtered_data)} faculty members)."
        )
    else:
        filtered_data = data_1995.copy()
        st.info(
            f"Showing analysis across all fields ({len(filtered_data)} faculty members)."
        )

    # --- Section B: Descriptive Statistics ---
    st.subheader("B) Examining Raw Salary Differences")

    st.markdown(
        """
    Before conducting advanced statistical analyses, it's important to understand the raw data.
    Here we examine the unadjusted salary differences between male and female faculty.
    
    These raw differences don't account for legitimate factors that affect salary (rank, field, experience),
    but they provide a starting point for our investigation.
    """
    )

    # Summary statistics table
    summary_stats = (
        filtered_data.groupby("sex")["salary"]
        .agg(["count", "mean", "median", "std"])
        .reset_index()
    )
    summary_stats.columns = ["Sex", "Count", "Mean Salary", "Median Salary", "Std Dev"]
    for col in ["Mean Salary", "Median Salary", "Std Dev"]:
        summary_stats[col] = summary_stats[col].round(2)

    st.write("**Monthly Salary Statistics by Sex (1995)**")
    st.dataframe(summary_stats)

    # Calculate unadjusted salary gap
    if "M" in summary_stats["Sex"].values and "F" in summary_stats["Sex"].values:
        male_mean = summary_stats.loc[
            summary_stats["Sex"] == "M", "Mean Salary"
        ].values[0]
        female_mean = summary_stats.loc[
            summary_stats["Sex"] == "F", "Mean Salary"
        ].values[0]
        gap = male_mean - female_mean
        gap_percent = (gap / male_mean) * 100

        st.write(
            f"**Unadjusted salary gap (M-F):** ${gap:.2f} per month ({gap_percent:.1f}% of male salary)"
        )

        if gap > 0:
            st.markdown(
                """
            ⚠️ **Note:** This raw difference doesn't necessarily indicate discrimination. 
            It could be explained by differences in field, rank, experience, or other factors.
            Our subsequent analysis will account for these factors.
            """
            )
    else:
        st.write(
            "Cannot calculate salary gap: data for both men and women is required."
        )

    # Summary by rank and sex
    st.markdown(
        """
    #### Salary by Rank and Sex
    
    Rank is a major determinant of faculty salary. Below we break down the data by both rank and sex
    to see if patterns differ across academic ranks.
    """
    )

    rank_sex_summary = (
        filtered_data.groupby(["rank", "sex"])["salary"]
        .agg(["count", "mean"])
        .reset_index()
    )
    rank_sex_pivot = rank_sex_summary.pivot(
        index="rank", columns="sex", values=["count", "mean"]
    )
    st.dataframe(rank_sex_pivot)

    # --- Section C: Visualizations ---
    st.subheader("C) Visualizing Salary Patterns")

    st.markdown(
        """
    Visualizations help us identify patterns in the data before formal statistical testing.
    The charts below explore different aspects of potential salary disparities.
    """
    )

    # Create two columns for side-by-side charts
    col1, col2 = st.columns(2)

    with col1:
        # Box plot of salary by sex and rank
        st.markdown("**Salary Distribution by Rank and Sex**")
        st.markdown(
            """
        This box plot shows salary distributions for men and women across different ranks.
        Look for consistent patterns where one group's boxes are higher than the other's within the same rank.
        """
        )

        fig1 = px.box(
            filtered_data,
            x="rank",
            y="salary",
            color="sex",
            labels={"rank": "Rank", "salary": "Monthly Salary", "sex": "Sex"},
        )
        st.plotly_chart(fig1, use_container_width=True)

        st.markdown(
            """
        **How to interpret:** If boxes for one sex are consistently higher across all ranks,
        it might suggest a systematic pattern. However, overlapping boxes suggest smaller
        or inconsistent differences.
        """
        )

    with col2:
        # Scatter plot of salary vs experience colored by sex
        st.markdown("**Salary vs. Experience by Sex**")
        st.markdown(
            """
        This scatter plot shows how salary relates to years of experience for men and women.
        Trend lines help identify if the "return on experience" differs by sex.
        """
        )

        fig2 = px.scatter(
            filtered_data,
            x="years_experience",
            y="salary",
            color="sex",
            trendline="ols",
            opacity=0.7,
            labels={
                "years_experience": "Years of Experience",
                "salary": "Monthly Salary",
                "sex": "Sex",
            },
        )
        st.plotly_chart(fig2, use_container_width=True)

        st.markdown(
            """
        **How to interpret:** Different slopes in the trend lines suggest that men and women
        might receive different salary increases for additional years of experience.
        """
        )

    # Second row of visualizations
    col3, col4 = st.columns(2)

    with col3:
        # Bar chart of salary gap by field
        st.markdown("**Salary Comparison by Field**")

        if selected_field == "All":
            st.markdown(
                """
            This chart shows how the salary gap between men and women varies across different fields.
            Some fields may show larger disparities than others.
            """
            )

            if (
                "M" in filtered_data["sex"].values
                and "F" in filtered_data["sex"].values
            ):
                field_sex_gap = (
                    filtered_data.groupby(["field", "sex"])["salary"]
                    .mean()
                    .reset_index()
                )
                field_sex_pivot = field_sex_gap.pivot(
                    index="field", columns="sex", values="salary"
                ).reset_index()
                if "M" in field_sex_pivot.columns and "F" in field_sex_pivot.columns:
                    field_sex_pivot["gap"] = field_sex_pivot["M"] - field_sex_pivot["F"]
                    field_sex_pivot["gap_percent"] = (
                        field_sex_pivot["gap"] / field_sex_pivot["M"]
                    ) * 100

                    fig3 = px.bar(
                        field_sex_pivot,
                        x="field",
                        y="gap_percent",
                        labels={"field": "Field", "gap_percent": "Gap (%)"},
                    )
                    st.plotly_chart(fig3, use_container_width=True)

                    st.markdown(
                        """
                    **How to interpret:** Larger positive values indicate fields where men earn more than women on average.
                    Remember this still doesn't control for rank or experience within each field.
                    """
                    )
                else:
                    st.write("Insufficient data to create salary gap by field chart.")
            else:
                st.write("Insufficient data to create salary gap by field chart.")
        else:
            # For a single field, show average salary by sex
            st.markdown(
                f"""
            This chart shows the average salary by sex within the {selected_field} field.
            """
            )

            if (
                "M" in filtered_data["sex"].values
                and "F" in filtered_data["sex"].values
            ):
                sex_avg = filtered_data.groupby("sex")["salary"].mean().reset_index()
                fig3 = px.bar(
                    sex_avg,
                    x="sex",
                    y="salary",
                    color="sex",
                    labels={"sex": "Sex", "salary": "Average Monthly Salary"},
                    title=f"Average Salary by Sex in {selected_field} Field",
                )
                st.plotly_chart(fig3, use_container_width=True)

                # Calculate gap
                male_avg = sex_avg.loc[sex_avg["sex"] == "M", "salary"].values[0]
                female_avg = sex_avg.loc[sex_avg["sex"] == "F", "salary"].values[0]
                gap = male_avg - female_avg
                gap_percent = (gap / male_avg) * 100

                st.markdown(
                    f"""
                **Raw gap:** ${gap:.2f} per month ({gap_percent:.1f}% of male salary)
                
                **Note:** This raw difference doesn't account for legitimate factors like rank, experience, etc.
                """
                )
            else:
                st.write(
                    "Insufficient data - need both male and female faculty in this field."
                )

    with col4:
        # Density plot of log salary by sex
        st.markdown("**Log Salary Distribution by Sex**")
        st.markdown(
            """
        This histogram shows the distribution of log-transformed salary by sex.
        Log transformation helps visualize percentage differences rather than absolute dollars.
        """
        )

        fig4 = px.histogram(
            filtered_data,
            x="log_salary",
            color="sex",
            marginal="rug",
            opacity=0.7,
            barmode="overlay",
            labels={"log_salary": "Log Monthly Salary", "sex": "Sex"},
        )
        st.plotly_chart(fig4, use_container_width=True)

        st.markdown(
            """
        **How to interpret:** Shifts between the distributions indicate potential differences.
        If the female distribution is shifted left, it suggests lower salaries on average.
        """
        )

    # --- Section D: Multiple Linear Regression ---
    st.subheader("D) Multiple Linear Regression Analysis")

    st.markdown(
        """
    ### Controlling for Legitimate Factors
    
    Raw salary differences don't tell the full story. To identify potential bias, we need to account for 
    legitimate factors that affect salary. Using multiple linear regression, we can estimate the effect of
    sex while controlling for rank, field, experience, degree, and administrative duties.
    
    **Why log-transform salary?**
    - Makes the model estimate percentage differences rather than absolute dollar amounts
    - Better aligns with how salaries typically work (effects tend to be multiplicative)
    - Reduces the impact of outliers on model estimates
    
    **Variables in our model:**
    - **Outcome**: Log-transformed monthly salary
    - **Predictor of Interest**: Sex (female=1, male=0)
    - **Control variables**: Rank, field, years of experience, years since degree, highest degree, administrative duties
    """
    )

    # Full model including sex variable
    formula = "log_salary ~ female + is_assoc + is_full + is_arts + is_prof + years_experience + years_since_degree + is_phd + is_prof_deg + admin"
    model = smf.ols(formula=formula, data=filtered_data).fit()

    # Display regression results
    results_df = pd.DataFrame(
        {
            "Variable": model.params.index,
            "Coefficient": model.params.values,
            "Std Error": model.bse.values,
            "p-value": model.pvalues.values,
            "95% CI Lower": model.conf_int()[0],
            "95% CI Upper": model.conf_int()[1],
        }
    )

    # Format numeric columns
    for col in ["Coefficient", "Std Error", "p-value", "95% CI Lower", "95% CI Upper"]:
        results_df[col] = results_df[col].round(4)

    # Add significance indicator
    results_df["Significance"] = results_df["p-value"].apply(
        lambda p: (
            "***" if p < 0.001 else ("**" if p < 0.01 else ("*" if p < 0.05 else "ns"))
        )
    )

    st.markdown("#### Full Model (Including Sex) Results")
    st.markdown(
        """
    The table below shows the effect of each variable on log salary. Our primary interest is the coefficient
    for 'female', which represents the estimated percentage difference in salary between women and men
    after controlling for other factors.
    """
    )

    st.dataframe(results_df)

    st.markdown(
        """
    **How to interpret:**
    - **Coefficient**: The estimated effect on log salary (approximate percentage effect)
    - **p-value**: The probability of observing this effect by chance if no true effect exists
    - **Significance**: * p<0.05, ** p<0.01, *** p<0.001, ns=not significant
    """
    )

    # Residual plot
    filtered_data["predicted_log_salary_full"] = model.predict(filtered_data)
    filtered_data["residuals_full"] = (
        filtered_data["log_salary"] - filtered_data["predicted_log_salary_full"]
    )

    fig_residual = px.scatter(
        filtered_data,
        x="predicted_log_salary_full",
        y="residuals_full",
        color="sex",
        opacity=0.7,
        title="Residuals from Full Model (Including Sex)",
        labels={
            "predicted_log_salary_full": "Predicted Log Salary",
            "residuals_full": "Residuals",
            "sex": "Sex",
        },
    )
    fig_residual.add_hline(y=0, line_dash="dash", line_color="black")
    st.plotly_chart(fig_residual, use_container_width=True)

    # Interpret the female coefficient
    female_coef = model.params["female"]
    female_pval = model.pvalues["female"]
    percent_effect = (np.exp(female_coef) - 1) * 100
    female_ci_lower = model.conf_int().loc["female"][0]
    female_ci_upper = model.conf_int().loc["female"][1]
    percent_ci_lower = (np.exp(female_ci_lower) - 1) * 100
    percent_ci_upper = (np.exp(female_ci_upper) - 1) * 100

    st.markdown("#### Key Finding: Adjusted Salary Gap")

    if female_pval < 0.05:
        if percent_effect < 0:
            effect_interpretation = f"After controlling for rank, field, experience, degree, and administrative duties, women earn approximately {abs(percent_effect):.1f}% less than similarly qualified men (95% CI: {percent_ci_lower:.1f}% to {percent_ci_upper:.1f}%, p={female_pval:.4f})."
            st.error(effect_interpretation)
            st.markdown(
                """
            **This statistically significant difference suggests potential sex bias in faculty salaries.**
            
            Since we've controlled for legitimate factors affecting salary, the remaining difference 
            attributable to sex raises concerns about systematic bias.
            """
            )
        else:
            effect_interpretation = f"After controlling for rank, field, experience, degree, and administrative duties, women earn approximately {abs(percent_effect):.1f}% more than similarly qualified men (95% CI: {percent_ci_lower:.1f}% to {percent_ci_upper:.1f}%, p={female_pval:.4f})."
            st.success(effect_interpretation)
    else:
        effect_interpretation = f"After controlling for rank, field, experience, degree, and administrative duties, there is no statistically significant difference in salary between men and women (p={female_pval:.4f})."
        st.info(effect_interpretation)
        st.markdown(
            """
        **The absence of a significant difference suggests that the raw salary gap may be explained by legitimate factors.**
        
        This doesn't rule out other forms of bias (such as in hiring or promotion), but suggests that 
        men and women with similar qualifications receive similar compensation.
        """
        )

    # --- NEW SECTION: Model Without Sex ---
    st.subheader("E) Model Without Sex Variable")

    st.markdown(
        """
    ### Creating a "Fair Salary" Model
    
    To identify potential bias, we can also build a model that predicts salary based only on legitimate factors (excluding sex).
    This "fair salary" model tells us what someone with certain qualifications would be expected to earn regardless of their sex.
    
    By comparing actual salaries to these predicted "fair salaries," we can identify individuals who might be underpaid
    relative to their qualifications, then test if being female increases the likelihood of being underpaid.
    """
    )

    # Create model without sex
    formula_nosex = "log_salary ~ is_assoc + is_full + is_arts + is_prof + years_experience + years_since_degree + is_phd + is_prof_deg + admin"
    model_nosex = smf.ols(formula=formula_nosex, data=filtered_data).fit()

    # Display regression results for model without sex
    results_df_nosex = pd.DataFrame(
        {
            "Variable": model_nosex.params.index,
            "Coefficient": model_nosex.params.values,
            "Std Error": model_nosex.bse.values,
            "p-value": model_nosex.pvalues.values,
            "95% CI Lower": model_nosex.conf_int()[0],
            "95% CI Upper": model_nosex.conf_int()[1],
        }
    )

    # Format numeric columns
    for col in ["Coefficient", "Std Error", "p-value", "95% CI Lower", "95% CI Upper"]:
        results_df_nosex[col] = results_df_nosex[col].round(4)

    # Add significance indicator
    results_df_nosex["Significance"] = results_df_nosex["p-value"].apply(
        lambda p: (
            "***" if p < 0.001 else ("**" if p < 0.01 else ("*" if p < 0.05 else "ns"))
        )
    )

    st.markdown("#### Fair Salary Model (Excluding Sex) Results")
    st.dataframe(results_df_nosex)

    # Compare model performance
    st.markdown("#### Comparing Models With and Without Sex Variable")

    model_comparison = pd.DataFrame(
        {
            "Model": ["Including Sex", "Excluding Sex"],
            "R-squared": [model.rsquared, model_nosex.rsquared],
            "Adj. R-squared": [model.rsquared_adj, model_nosex.rsquared_adj],
            "AIC": [model.aic, model_nosex.aic],
            "BIC": [model.bic, model_nosex.bic],
            "Log-Likelihood": [model.llf, model_nosex.llf],
        }
    )

    # Format numeric columns
    for col in ["R-squared", "Adj. R-squared", "AIC", "BIC", "Log-Likelihood"]:
        model_comparison[col] = model_comparison[col].round(4)

    st.dataframe(model_comparison)

    st.markdown(
        """
    **How to interpret:**
    - If the model with sex has notably better fit metrics (higher R-squared, lower AIC/BIC), it suggests sex is an important predictor of salary
    - Small differences suggest sex has minimal additional predictive power after accounting for other factors
    """
    )

    # Calculate "expected" salaries and differences
    filtered_data["expected_log_salary"] = model_nosex.predict(filtered_data)
    filtered_data["salary_residual"] = (
        filtered_data["log_salary"] - filtered_data["expected_log_salary"]
    )
    filtered_data["percent_diff"] = (np.exp(filtered_data["salary_residual"]) - 1) * 100

    # Create visualization comparing predictions
    st.markdown("#### Comparison of Actual vs. Expected Salary by Sex")

    # Create scatter plot with two trend lines
    fig_compare = px.scatter(
        filtered_data,
        x="years_experience",
        y="salary",
        color="sex",
        opacity=0.5,
        labels={
            "years_experience": "Years of Experience",
            "salary": "Monthly Salary",
            "sex": "Sex",
        },
    )

    # Add actual salary trend lines by sex
    fig_compare.add_traces(
        px.scatter(
            filtered_data[filtered_data["sex"] == "M"],
            x="years_experience",
            y="salary",
            trendline="ols",
        ).data
    )
    fig_compare.add_traces(
        px.scatter(
            filtered_data[filtered_data["sex"] == "F"],
            x="years_experience",
            y="salary",
            trendline="ols",
        ).data
    )

    # Add expected salary trend line (based on model without sex)
    filtered_data["expected_salary"] = np.exp(filtered_data["expected_log_salary"])
    fig_compare.add_traces(
        px.scatter(
            filtered_data, x="years_experience", y="expected_salary", trendline="ols"
        ).data
    )

    # Update legend
    fig_compare.data[2].name = "Male trend (actual)"
    fig_compare.data[3].name = "Female trend (actual)"
    fig_compare.data[4].name = "Expected trend (fair model)"

    # Show the plot
    st.plotly_chart(fig_compare, use_container_width=True)

    st.markdown(
        """
    **How to interpret:**
    - The "Expected trend" shows what salary would be predicted based only on legitimate factors (excluding sex)
    - If one sex's trend line is consistently above or below the expected trend, it suggests potential bias
    - Differences between actual and expected salaries form the basis for our "underpaid" analysis below
    """
    )

    # Distribution of differences by sex
    st.markdown("#### Distribution of Salary Differences from Expected")

    fig_diff = px.histogram(
        filtered_data,
        x="percent_diff",
        color="sex",
        barmode="overlay",
        opacity=0.7,
        labels={"percent_diff": "% Difference from Expected Salary", "sex": "Sex"},
    )

    st.plotly_chart(fig_diff, use_container_width=True)

    st.markdown(
        """
    This histogram shows how actual salaries differ from expected salaries (as percentages).
    - Values below 0% indicate faculty who are paid less than expected based on their qualifications
    - Values above 0% indicate faculty who are paid more than expected based on their qualifications
    - If one sex's distribution is shifted left, it suggests that group is more likely to be underpaid
    """
    )

    # --- Section F: Logistic Regression Analysis ---
    st.subheader("F) Underpaid Faculty Analysis")

    st.markdown(
        """
    ### Are Women More Likely to be "Underpaid"?
    
    Using our "fair salary" model from above, we can identify faculty who appear to be underpaid
    relative to what would be expected based on their qualifications. Then we can test whether
    being female increases the likelihood of being underpaid.
    
    This approach might detect patterns of bias that aren't evident in average effects.
    """
    )

    # Define "underpaid" threshold with slider
    st.markdown(
        """
    #### Defining "Underpaid"
    
    We consider faculty to be "underpaid" if their actual salary is below their expected salary
    by more than a certain percentage. Use the slider below to adjust this threshold.
    """
    )

    threshold = st.slider("Underpaid Threshold (%)", -20, -5, -10) / 100
    filtered_data["underpaid"] = (filtered_data["salary_residual"] < threshold).astype(
        int
    )

    st.markdown(
        f"""
    With the current threshold of {threshold*100:.0f}%, faculty are considered "underpaid" if 
    their actual salary is more than {abs(threshold*100):.0f}% below what would be expected
    based on their qualifications.
    """
    )

    # Count of underpaid by sex
    st.markdown("#### Percentage of Faculty Classified as Underpaid by Sex")

    underpaid_by_sex = (
        pd.crosstab(filtered_data["sex"], filtered_data["underpaid"], normalize="index")
        * 100
    )
    underpaid_by_sex.columns = ["Fairly Paid (%)", "Underpaid (%)"]

    st.dataframe(underpaid_by_sex.round(1))

    if "M" in underpaid_by_sex.index and "F" in underpaid_by_sex.index:
        male_underpaid = underpaid_by_sex.loc["M", "Underpaid (%)"]
        female_underpaid = underpaid_by_sex.loc["F", "Underpaid (%)"]
        diff = female_underpaid - male_underpaid

        if abs(diff) > 5:
            st.markdown(
                f"""
            **Note:** {female_underpaid:.1f}% of women are classified as underpaid compared to {male_underpaid:.1f}% of men 
            (a difference of {abs(diff):.1f} percentage points). This suggests a potential pattern, but we'll use
            logistic regression to test if this difference is statistically significant.
            """
            )

    # Visualization of salary residuals with threshold line
    st.markdown("#### Distribution of Salary Residuals by Sex")
    st.markdown(
        """
    This histogram shows the distribution of residuals (actual salary minus expected salary)
    for men and women. The vertical red line marks the threshold for being classified as "underpaid."
    """
    )

    fig5 = px.histogram(
        filtered_data,
        x="salary_residual",
        color="sex",
        barmode="overlay",
        opacity=0.7,
        labels={"salary_residual": "Log Salary Residual", "sex": "Sex"},
    )

    # Add vertical line at threshold
    fig5.add_vline(x=threshold, line_dash="dash", line_color="red")
    st.plotly_chart(fig5, use_container_width=True)

    st.markdown(
        """
    **How to interpret:** If the female distribution is shifted left relative to the male distribution,
    it suggests women are more likely to be paid below their expected salary. The area to the left of
    the red line represents faculty classified as "underpaid."
    """
    )

    # Feature selection for logistic regression
    st.markdown("#### Logistic Regression Analysis")
    st.markdown(
        """
    Now we'll use logistic regression to test whether being female increases the odds of being underpaid,
    even after accounting for other factors that might affect this probability.
        
    Select which factors you'd like to include in the model:
    """
    )

    # Features to include - keep all options but add warnings
    possible_features = ["female", "is_arts", "is_prof", "years_experience", "is_phd"]
    selected_features = st.multiselect(
        "Features for Logistic Model:", options=possible_features, default=["female"]
    )

    # Add warning about field variables when a specific field is selected
    if selected_field != "All":
        if "is_arts" in selected_features and selected_field == "Arts":
            st.warning(
                "⚠️ Including 'is_arts' may cause errors when you've already filtered to Arts field, as all records will have the same value (is_arts=1)."
            )
        if "is_prof" in selected_features and selected_field == "Prof":
            st.warning(
                "⚠️ Including 'is_prof' may cause errors when you've already filtered to Professional field, as all records will have the same value (is_prof=1)."
            )

    if "female" not in selected_features:
        st.warning("Adding 'female' as it's required for this analysis")
        selected_features = ["female"] + selected_features

    if len(selected_features) > 0:
        # Prepare data for logistic regression
        X = filtered_data[selected_features]
        y = filtered_data["underpaid"]

        # Run logistic regression with error handling
        try:
            # Check if we have both 0s and 1s in the target variable
            if y.nunique() < 2:
                st.warning(
                    "All faculty are either underpaid or not underpaid at this threshold. Try adjusting the threshold."
                )
            else:
                logit_model = sm.Logit(y, sm.add_constant(X)).fit(disp=0)

                # Create summary dataframe
                logit_results = pd.DataFrame(
                    {
                        "Variable": logit_model.params.index,
                        "Coefficient": logit_model.params.values,
                        "Std Error": logit_model.bse.values,
                        "p-value": logit_model.pvalues.values,
                        "Odds Ratio": np.exp(logit_model.params.values),
                        "95% CI Lower": np.exp(logit_model.conf_int()[0]),
                        "95% CI Upper": np.exp(logit_model.conf_int()[1]),
                    }
                )

                # Format numeric columns
                for col in [
                    "Coefficient",
                    "Std Error",
                    "p-value",
                    "Odds Ratio",
                    "95% CI Lower",
                    "95% CI Upper",
                ]:
                    logit_results[col] = logit_results[col].round(4)

                # Add significance indicator
                logit_results["Significance"] = logit_results["p-value"].apply(
                    lambda p: (
                        "***"
                        if p < 0.001
                        else ("**" if p < 0.01 else ("*" if p < 0.05 else "ns"))
                    )
                )

                st.dataframe(logit_results)

                st.markdown(
                    """
                **How to interpret:**
                - **Coefficient**: Log odds ratio (effect on log-odds of being underpaid)
                - **Odds Ratio**: How many times more/less likely a group is to be underpaid
                - **p-value**: Statistical significance of the effect
                """
                )

                # Interpret the female coefficient
                female_logit_coef = logit_model.params["female"]
                female_logit_pval = logit_model.pvalues["female"]
                female_odds_ratio = np.exp(female_logit_coef)
                ci_lower = np.exp(logit_model.conf_int().loc["female"][0])
                ci_upper = np.exp(logit_model.conf_int().loc["female"][1])

                st.markdown("#### Key Finding: Likelihood of Being Underpaid")

                if female_logit_pval < 0.05:
                    if female_odds_ratio > 1:
                        logit_interpretation = f"Women are {female_odds_ratio:.2f} times more likely to be underpaid than men (95% CI: {ci_lower:.2f} to {ci_upper:.2f}, p={female_logit_pval:.4f})."
                        st.error(logit_interpretation)
                        st.markdown(
                            """
                        **This statistically significant result suggests potential sex bias in salary determination.**
                        
                        Even after accounting for other factors, women appear to be at higher risk of receiving salaries
                        below what would be expected based on their qualifications.
                        """
                        )
                    else:
                        logit_interpretation = f"Women are {1/female_odds_ratio:.2f} times less likely to be underpaid than men (95% CI: {1/ci_upper:.2f} to {1/ci_lower:.2f}, p={female_logit_pval:.4f})."
                        st.success(logit_interpretation)
                else:
                    logit_interpretation = f"There is no statistically significant difference between men and women in the likelihood of being underpaid (p={female_logit_pval:.4f})."
                    st.info(logit_interpretation)
                    st.markdown(
                        """
                    **The absence of a significant difference suggests that men and women have similar chances of being paid below expectations.**
                    
                    This finding aligns with a fair salary determination process with respect to sex.
                    """
                    )

        except Exception as e:
            st.error(f"Error in logistic regression: {str(e)}")
            st.warning(
                """
            This error may be due to complete or quasi-complete separation in the data (a perfect predictor).
            Try adjusting the threshold or adding more features to the model.
            """
            )

    # --- Section G: Conclusion ---
    st.subheader("G) Conclusion and Limitations")

    st.markdown(
        """
    ### Summary of Findings
    
    Our analysis used multiple approaches to investigate potential sex bias in faculty salaries at this university in 1995:
    
    1. **Descriptive Statistics:** We observed raw salary differences between men and women.
    
    2. **Linear Regression:** We estimated the percentage difference in salary attributable to sex after
       controlling for rank, field, experience, degree, and administrative duties.
    
    3. **Fair Salary Model:** We created a model that predicts salary based solely on legitimate factors,
       excluding sex, to determine what faculty members should earn based on their qualifications.
    
    4. **Logistic Regression:** We tested whether women are more likely than men to be "underpaid"
       relative to expectations based on their qualifications.
    
    ### Limitations
    
    Several important limitations should be considered:
    
    1. **Unmeasured Factors:** Our analysis couldn't control for variables not in the dataset, such as
       publication record, teaching evaluations, or grant funding, which might legitimately affect salary.
    
    2. **Pre-existing Bias:** If bias affected earlier decisions (hiring, promotion), controlling for
       rank might actually mask discrimination rather than isolate it.
    
    3. **Causality:** Statistical associations don't necessarily imply causation. We can identify
       patterns but can't definitively establish their causes.
    
    4. **Sample Size:** Particularly when filtering by field, small sample sizes may limit statistical power
       and the reliability of estimates.
    
    ### Next Steps
    
    For a comprehensive understanding of potential sex bias at this university, we should also examine:
    
    1. Questions 2-4 in this analysis (starting salaries, salary increases, and promotion patterns)
    2. Department-level patterns that might be obscured in aggregated analyses
    3. Changes over time in salary determination practices
    """
    )

elif selected_tab == "Starting Salaries":
    st.header("Question 2: Has Sex Bias Existed in Starting Salaries?")
    st.warning("Placeholder: Implement starting salary analysis here.")

elif selected_tab == "Salary Increases (1990-1995)":
    st.header("Question 3: Has Sex Bias Existed in Salary Increases (1990-1995)?")
    st.markdown("""
    **Objective:**  
    Determine if there's evidence of sex bias in salary increases between 1990 and 1995.
    """)

    # --- Section A: Data Preparation ---
    st.subheader("A) Data Preparation")
    import salary_bias_analysis as sba

    summary = sba.prepare_salary_increase_data(data)
    if summary.empty:
        st.warning("No eligible records found. Check your dataset.")
        st.stop()

    field_list = ["All"] + sorted(summary['field'].dropna().unique().tolist())
    selected_field = st.selectbox("Field Filter", field_list, index=0)
    if selected_field != "All":
        summary_field = summary[summary['field'] == selected_field].copy()
    else:
        summary_field = summary.copy()
    if summary_field.empty:
        st.warning("No records after applying field filter.")
        st.stop()

    # --- Section B: Descriptive Box Plots ---
    st.subheader("B) Salary Increase Distributions by Sex")

    col1, col2 = st.columns(2)
    with col1:
        box_fig = sba.create_salary_increase_boxplot(summary_field)
        if box_fig is None:
            st.warning("Not enough data for box plot.")
        else:
            st.plotly_chart(box_fig, use_container_width=True)

    with col2:
        pct_box_fig = sba.create_pct_increase_boxplot(summary_field)
        if pct_box_fig is None:
            st.warning("Not enough data for percentage box plot.")
        else:
            st.plotly_chart(pct_box_fig, use_container_width=True)
            
    # --- Section C: T-Test for Salary Increases ---
    st.subheader("C) Welch's T-Test for Salary Increases")
    
    col1, col2 = st.columns(2)
    
    with col1:
        st.markdown("**Absolute Salary Increase Test**")
        test_abs = sba.welch_ttest_salary_increase(summary_field, 'salary_increase')
        if test_abs is None:
            st.info("Not enough data for t-test (need both M and F present).")
        else:
            st.write(f"**t-Statistic**: {test_abs['t_stat']:.4f}")
            st.write(f"**p-value**: {test_abs['p_val']:.4f}")
            st.write(f"**Men's Mean Increase**: ${test_abs['mean_men']:.2f}")
            st.write(f"**Women's Mean Increase**: ${test_abs['mean_women']:.2f}")
            st.write(f"**Difference (M - F)**: ${test_abs['diff']:.2f}")
            st.write(f"**95% CI**: (${test_abs['ci_lower']:.2f}, ${test_abs['ci_upper']:.2f})")
            st.info(test_abs['p_val_interpretation'])
    
    with col2:
        st.markdown("**Percentage Salary Increase Test**")
        test_pct = sba.welch_ttest_salary_increase(summary_field, 'pct_increase')
        if test_pct is None:
            st.info("Not enough data for percentage t-test.")
        else:
            st.write(f"**t-Statistic**: {test_pct['t_stat']:.4f}")
            st.write(f"**p-value**: {test_pct['p_val']:.4f}")
            st.write(f"**Men's Mean % Increase**: {test_pct['mean_men']:.2f}%")
            st.write(f"**Women's Mean % Increase**: {test_pct['mean_women']:.2f}%")
            st.write(f"**Difference (M - F)**: {test_pct['diff']:.2f}%")
            st.write(f"**95% CI**: ({test_pct['ci_lower']:.2f}%, {test_pct['ci_upper']:.2f}%)")
            st.info(test_pct['p_val_interpretation'])
    
    st.markdown("""
    - **Null Hypothesis** H₀: Mean salary increases for men and women are equal.
    - **Alternative Hypothesis** H₁: Mean salary increases differ between men and women.
    """)

    # --- Section D: Scatter Plots ---
    st.subheader("D) Relationship Visualizations")
    
    col1, col2 = st.columns(2)
    
    with col1:
        scatter_exp = sba.create_scatter_experience_increase(summary_field)
        if scatter_exp is None:
            st.warning("Not enough data for experience scatter plot.")
        else:
            st.plotly_chart(scatter_exp, use_container_width=True)
            st.markdown("""
            **Interpretation:**
            - This plot shows how salary increases relate to years of experience.
            - Trend lines help identify if the experience-increase relationship differs by sex.
            """)
    
    with col2:
        salary_comp = sba.create_salary_comparison_plot(summary_field)
        if salary_comp is None:
            st.warning("Not enough data for salary comparison plot.")
        else:
            st.plotly_chart(salary_comp, use_container_width=True)
            st.markdown("""
            **Interpretation:**
            - Points above the dashed line received salary increases.
            - The slope of each trend line indicates the average growth rate.
            - Different slopes by sex suggest potential bias in salary growth.
            """)
            
    # --- Section E: Advanced Linear Regression Model ---
    st.subheader("E) Linear Regression Models for Salary Increases")
    
    X_all, y_all, feature_cols = sba.prepare_data_for_modeling(summary_field)
    if X_all.empty or len(y_all) < 5:
        st.warning("Insufficient data for modeling.")
        st.stop()
    
    st.markdown("**Select Model Features:**")
    possible_features = ['is_female', 'field', 'deg', 'rank_1990','rank_1995', 'years_experience', 'salary_1990','startyr']
    default_feats = possible_features.copy()
    selected_features = st.multiselect("Features to Include:", options=possible_features, default=default_feats)
    
    if len(selected_features) == 0:
        st.warning("Please select at least one feature.")
        st.stop()
    
    target_options = {"Absolute Increase ($)": "salary_increase", "Percentage Increase (%)": "pct_increase"}
    selected_target = st.radio("Target Variable:", options=list(target_options.keys()))
    target_col = target_options[selected_target]
    
    X_all, y_all, _ = sba.prepare_data_for_modeling(summary_field, target=target_col)
    
    pipe, preds, stats = sba.build_and_run_salary_model(X_all, y_all, selected_features)
    
    col1, col2 = st.columns(2)
    
    with col1:
        st.write("**Model Statistics:**")
        st.write(f"R-squared: {stats['r2']:.4f}")
        st.write(f"Adjusted R-squared: {stats['adjusted_r2']:.4f}")
        st.write(f"Mean Absolute Error: {stats['mae']:.2f}")
        st.write(f"Residual Standard Error: {stats['rse']:.2f}")
        st.write(f"Number of Observations: {stats['n']}")
        st.write(f"Number of Parameters: {stats['p']}")
    
    with col2:
        st.markdown("""
        **Model Interpretation:**
        - R-squared indicates the proportion of variance explained by the model.
        - The coefficient for 'is_female' shows the effect of gender after controlling for other variables.
        - Negative coefficient for 'is_female' suggests women received smaller increases than men, all else equal.
        """)
    
    st.markdown("**Regression Coefficients:**")
    coef_fig = sba.plot_feature_importances(pipe, X_all, selected_features)
    st.plotly_chart(coef_fig, use_container_width=True)
    
    st.info("""
    **Key Assumptions:**
    - Linear relationships between predictors and salary increases.
    - Independence of observations.
    - Homoscedasticity (constant variance of residuals).
    - Normally distributed residuals.
    
    **Note:** The coefficient for 'is_female' is particularly important as it represents 
    the estimated effect of gender on salary increases after controlling for other factors.
    """)
    
    # --- Section F: Comprehensive Analysis ---
    st.subheader("F) Comprehensive Analysis & Conclusion")
    
    analysis_results = sba.analyze_salary_increase_bias(summary_field)
    
    st.markdown("### Summary of Findings:")
    
    # Format the summary table
    if 'summary' in analysis_results:
        summary_df = pd.DataFrame(analysis_results['summary'])
        st.dataframe(summary_df)
    
    st.markdown("### Conclusion:")
    if 'conclusion' in analysis_results:
        st.write(analysis_results['conclusion'])
    
    st.markdown("""
    **Limitations & Considerations:**
    1. The analysis doesn't account for all potential confounding variables (e.g., performance metrics, publication counts).
    2. Field-specific differences may exist but require larger sample sizes within each field.
    3. The regression model assumes linear relationships which may not fully capture complex interactions.
    """)


elif selected_tab == "Promotions (Associate to Full)":
    st.header(
        """Question 4: Sex Bias in Promotions from Associate to Full Professor"""
    )
    st.markdown(""" 
   **Objective:** Determine if there is a disparity in promotion rates—and time-to-promotion—by sex.
    """)
    st.markdown("""---""")

    st.header("""
    Comparing Promotion Rates by Sex: Bar Chart & Statistical Test"""
    )
    

    # --- Section A: Data Preparation ---
    summary = pa.prepare_promotion_data(data)
    if summary.empty:
        st.warning("No eligible records found. Check your dataset.")
        st.stop()

    field_list = ["All"] + sorted(summary['field'].dropna().unique().tolist())
    selected_field = st.selectbox("Field Filter", field_list, index=0)
    if selected_field != "All":
        summary_field = summary[summary['field'] == selected_field].copy()
    else:
        summary_field = summary.copy()
    if summary_field.empty:
        st.warning("No records after applying field filter.")
        st.stop()

    col1, col2 = st.columns(2)
    with col1:
        st.markdown("""
            - **Null Hypothesis (H₀)**: The promotion rate from Associate to Full Professor is the same for men and women.
            """)
        # --- Section B: Descriptive Bar Chart ---
        st.subheader("Promotion Counts by Sex", divider="violet")
        bar_fig = pa.create_promotion_bar_chart(summary_field)
        if bar_fig is None:
            st.warning("Not enough data for bar chart.")
        else:
            st.plotly_chart(bar_fig, use_container_width=True)

        cross_tab = pa.welch_two_proportions_test(summary_field)[1]
        st.dataframe(cross_tab, hide_index=True, use_container_width=True)

    with col2:
        # --- Section C: Two-Proportion Z-Test ---
        st.markdown("""
            - **Alternative Hypothesis (H₁)**: The promotion rate from Associate to Full Professor differs between men and women.
            """)
        st.subheader("Two-Proportion Z-Test for Promotion Rates",
                     divider="violet")
        test_result = pa.welch_two_proportions_test(summary_field)[0]
        if test_result is None:
            st.info(
                "Not enough data for a two-proportion z-test (need both M and F present).")
        else:
            result = {
                "z_stat": test_result['z_stat'],
                "p_val": test_result['p_val'],
                "proportion_men": test_result['proportion_men'],
                "proportion_women": test_result['proportion_women'],
                "diff": test_result['diff'],
                "ci_lower": test_result['ci_lower'],
                "ci_upper": test_result['ci_upper'],
            }

            results_df = pd.DataFrame({"Statistic": [
                "Z-Statistic",
                "P-value",
                "Men's Promotion Proportion",
                "Women's Promotion Proportion",
                "Difference (M - F)",
                "95% CI"
            ],
                "Value":[
                f"{result['z_stat']:.5f}",
                f"{result['p_val']:.5f}",
                f"{result['proportion_men']:.5f}", 
                f"{result['proportion_women']:.5f}",
                f"{result['diff']:.5f}",
                f"({result['ci_lower']:.5f}, {result['ci_upper']:.5f})"
            ]})

            st.dataframe(results_df, hide_index=True, use_container_width=True)
            st.info(test_result['p_val_interpretation'])
            st.info(test_result['ci_interpretation'])
            

    st.markdown("""---""")
    # --- Section D: Survival Analysis ---
    st.subheader("Kaplan-Meier Analysis of Time-to-Promotion between Men and Women",
                 divider="violet")
    surv_fig = pa.create_survival_analysis(summary_field)
    if surv_fig is None:
        st.warning(
            "Not enough data or only one sex present for survival analysis.")
    else:
        st.plotly_chart(surv_fig, use_container_width=True)
        st.info("""
        **Interpretation:**

        - The Kaplan-Meier curves above illustrate how long faculty members typically remain at the Associate rank before promotion, separated by sex (men vs. women).
        - A curve that declines more rapidly means that faculty from that group are generally promoted sooner.
        - If one sex consistently shows a faster decline, it suggests that faculty of that sex are promoted to Full Professor more quickly than faculty of the other sex.
        - Comparing these curves helps us identify whether there is a potential sex bias in the timing of promotions, such as if men are promoted more rapidly than women.
        """)
    st.markdown("""---""")

    # ----------------------------------------------
    # 3) Logistic Regression
    # ----------------------------------------------
    st.subheader("Logistic Regression with Feature Importance", divider="violet")
    X_all, y_all, summary_all = pa.prepare_data_for_modeling(summary_field)
    if X_all.empty or y_all.nunique() < 2:
        st.warning("Insufficient variation in data for modeling.")
        st.stop()

    st.markdown("**Select Model Features:**")

    possible_features = ["sex_numeric", "field", "deg_type", "admin_any", "yrdeg_min"]
    default_feats = possible_features.copy()
    

    possible_features = [
        "sex",         # Categorical
        "field",       # Categorical
        "deg_type",    # Categorical
        "admin_any",   # Numeric (0/1)
        "yrdeg",       # Numeric
        "startyr",     # Numeric
        "salary"       # Numeric
    ]
    selected_features = st.multiselect(
        "Features to Include:", 
        options=possible_features, 
        default=possible_features

    )
    if len(selected_features) == 0:
        st.warning("Please select at least one feature.")
        st.stop()

    # Build and Run Logistic Regression Pipeline
    pipe, preds, probs = pa.build_and_run_logreg_model(X_all, y_all, selected_features)
    accuracy = (preds == y_all).mean()
    st.write(f"**Logistic Regression (Training Accuracy):** {accuracy:.3f}")

    # Plot coefficients
    coef_fig = pa.plot_feature_importances_logreg(pipe, X_all, selected_features)
    st.plotly_chart(coef_fig, use_container_width=True)
    st.info("""
        **Interpretation:**

        - Each **coefficient** in our logistic regression model indicates how strongly a given feature (or category) affects the likelihood of promotion from Associate to Full Professor, *holding other variables constant*.
        - A **positive coefficient** implies that faculty members with that characteristic—or those for whom the variable is higher—have *increased* odds of being promoted. For example, if we see **Sex: M** in the feature list with a **positive** coefficient, it suggests that male faculty are more likely to be promoted compared to the baseline category (often female) under similar conditions.
        - Conversely, a **negative coefficient** means the feature *lowers* the likelihood of promotion. For instance, if **Sex: F** appears with a negative coefficient, it indicates female faculty experience *reduced* odds of being promoted relative to men, assuming the same levels of all other variables (salary, field, degree type, etc.).
        - The **magnitude** of a coefficient reflects how substantial its impact is. Larger absolute values suggest the feature exerts a stronger influence (positive or negative) on promotion chances.
        - Critically, these coefficients help us assess potential **sex bias** in promotions. For instance, being female is associated with a **negative coefficient** in our model, while being male is associated with a **positive coefficient**. This observation points toward a disparity favoring men.
        """)

    st.markdown("""
    ---
    ### Analysis Summary

    **Goal:**  
    Determine whether there is a disparity in promotion outcomes (both promotion rate and time-to-promotion) between male and female faculty, using data from 1976 to 1995.

    ---

    **1. Data Preparation**  
    - We focused on faculty who reached the Associate or Full rank at some point, then marked whether they were promoted to Full by 1995.
    - Extracted columns such as **sex**, **field**, **degree type**, **salary**, etc., relevant to promotion analysis.

    ---

    **2. Bar Chart & Two-Proportion Z-Test**  
    - A bar chart compared *Promoted* vs. *Not Promoted* counts by sex.
    - We subdivided the test by **faculty field** (e.g., Arts, Prof, Other) to see if the difference in promotion rates between men and women held within each field.

    **Hypotheses**  
    - **Null Hypothesis (H₀):** Men and women have the **same** promotion rate from Associate to Full.  
    - **Alternative Hypothesis (H₁):** Men and women have **different** promotion rates from Associate to Full.

    **Key Finding:**  
    - Overall, men were statistically significantly more likely to be promoted than women, except in the **Arts** field, where the data did not show a significant difference.

    ---

    **3. Kaplan-Meier (Time-to-Promotion) Analysis**  
    - Kaplan-Meier survival curves displayed *how quickly* men vs. women become Full Professors over time.
    - A steeper decline means **faster promotions** in that group.

    **Field-Specific Observations**  
    - **Overall:** Men often leave Associate rank faster in the first few years.  
    - **Arts:** Men get promoted sooner initially; after a few years, female Arts faculty catch up or surpass men.  
    - **Other Fields:** Men initially promoted quicker, but women’s promotion rates increase later.  
    - **Professional Fields (Prof):** Women are promoted faster in the earliest years, but men’s promotions accelerate between years 3 and 6.

    Thus, *timing* differences in promotions can vary significantly by field, with men often being promoted earlier in their careers.

    ---

    **4. Logistic Regression: Key Factors Affecting Promotions**  

    A logistic regression model (1976–1995 data) included **sex**, **field**, **degree type**, **salary**, *etc.* The resulting **log-odds coefficients** suggest the following:

    **Factors Promoting Promotion**  
    - **Having a PhD** (`Deg: type PhD`): Strong positive coefficient, indicating higher odds of promotion.  
    - **Professional Field** (`Field: Prof`): Linked to greater promotion likelihood than Arts or Other.  
    - **More Years Since Highest Degree** (`yrdeg`): Increased time since degree attainment correlates with better promotion odds (reflecting accumulated experience).  
    - **Being Male** (`Sex: M`): Men show higher promotion probabilities than women, holding other variables constant.

    **Factors Hindering Promotion**  
    - **Field: Arts**: Shows a negative coefficient, suggesting lower promotion odds compared to the Professional field.  
    - **Being Female** (`Sex: F`): Implies lower promotion likelihood relative to men, which is consistent with our earlier statistical tests and Kaplan-Meier analysis.

    ---

    **Assumptions and Limitations**  
    1. **Independence:**
    Each faculty member’s promotion outcome is treated as an independent observation.

    2. **Data Completeness:**  
    We assume that potential confounders—such as research productivity, teaching evaluations, and departmental affiliation—are either adequately captured or do not heavily bias the results.

    3. **Modeling Approach:**  
    Logistic regression is employed with one-hot encoding for categorical features, assuming an approximate linearity in the log-odds of promotion. This approach allows us to interpret how each factor affects promotion odds, but it may oversimplify complex relationships.

    4. **Time Frame:** 
    Promotions occurring after 1995 are not included, and faculty who remain at the Associate rank by 1995 are censored.

    ---

    **Interpretation & Conclusions**  
    - Across most fields, **men are more likely to be promoted** and often promoted more quickly, consistent with potential sex bias—though significance varies by field (Arts being a notable exception).  
    - Having a PhD, being in a Professional field, and having more years since degree also increase promotion odds, while being female or in the Arts field somehow hinders promotion.  
    - Overall, these findings support the conclusion that sex, field, and highest degree are influential in determining who becomes Full Professor, with **men** benefiting in many disciplines, especially early in the Associate timeline. 
   
   ---
   **Note:**
   This study’s findings are based solely on the 1976–1995 dataset. Unmeasured factors, such as research output or departmental culture, may also influence promotion outcomes. Additionally, our method defines promotion by recording the first year a faculty member reaches Associate rank and then the first year they attain Full Professor status, which does not fully account for the exact duration spent at the Associate rank. This is particularly important for faculty who may have had very short tenures at the Associate level or were recently hired or left the department/institution.
    """)

elif selected_tab == "Summary of Findings":
    st.header("Summary of Findings")
    
    st.subheader("Does sex bias exist in the university in 1995?", divider='violet')
    st.markdown("""
    """)
    
    st.subheader("Are starting salaries different between male and female faculty?", divider='violet')
    st.markdown("""
    """)
    
    st.subheader("Have salary increases between 1990 and 1995 been influenced by sex?", divider='violet')
    st.markdown("""
    """)
    
    st.subheader("Has sex bias existed in granting promotions from Associate to Full Professor?",divider='violet')
    st.markdown("""
    - Across most fields, men are more likely to be promoted and often promoted more quickly, consistent with potential sex bias—though significance varies by field (Arts being a notable exception).
    - Having a PhD, being in a Professional field, and having more years since degree also increase promotion odds, while being female or in the Arts field somehow hinders promotion.
    - Overall, these findings support the conclusion that sex, field, and highest degree are influential in determining who becomes Full Professor, with men benefiting in many disciplines, especially early in the Associate timeline."""
    )


st.markdown("---")
  <|MERGE_RESOLUTION|>--- conflicted
+++ resolved
@@ -86,10 +86,6 @@
     """)
     
 elif selected_tab == "Question 1: 1995 Sex Bias":
-<<<<<<< HEAD
-
-=======
->>>>>>> 66bdc862
     st.markdown("""
         **Project Overview:**  
         In this team project, we analyze faculty salary data from a U.S. university to explore whether there are differences in average salary and career outcomes between men and women. The overarching goal is to determine whether sex bias exists and to describe the magnitude and nature of its effect.
